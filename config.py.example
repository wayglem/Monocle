--- conflicted
+++ resolved
@@ -16,8 +16,6 @@
 ALT_RANGE = (1450, 1550)  # Fall back to altitudes in this range if generation fails
 LONGSPAWNS = False  # Store sightings with invalid times in another DB table
 
-<<<<<<< HEAD
-
 PROXIES = []  # Dict or tuple/list of dicts with 'http' and 'https' keys
 for proxy in ('127.0.0.1:9050', '127.0.0.1:9051', '127.0.0.1:9052'):
     PROXIES.append({'http': 'socks5://' + proxy, 'https': 'socks5://' + proxy})
@@ -28,11 +26,10 @@
     'socks5://127.0.0.1:9051': '/usr/local/var/run/tor/control2',
     'socks5://127.0.0.1:9052': '/usr/local/var/run/tor/control3',
 }
-=======
+
 # convert spawn_id to integer for more efficient DB storage, set to False if
 # using an existing database since the data types are incompatible.
 SPAWN_ID_INT = True
->>>>>>> 0f7bf2f6
 
 SCAN_RADIUS = 70  # meters
 
