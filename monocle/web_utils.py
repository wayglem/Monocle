from argparse import ArgumentParser
from datetime import datetime
from multiprocessing.managers import BaseManager, RemoteError
from contextlib import contextmanager

from monocle import db, utils, sanitized as conf
<<<<<<< HEAD
from monocle.names import POKEMON_NAMES, MOVES, POKEMON_MOVES
=======
from monocle.names import DAMAGE, MOVES, POKEMON
>>>>>>> b8c4d655

if conf.BOUNDARIES:
    from shapely.geometry import mapping

if conf.MAP_WORKERS:
    try:
        UNIT = getattr(utils.Units, conf.SPEED_UNIT.lower())
        if UNIT is utils.Units.miles:
            UNIT_STRING = "MPH"
        elif UNIT is utils.Units.kilometers:
            UNIT_STRING = "KMH"
        elif UNIT is utils.Units.meters:
            UNIT_STRING = "m/h"
    except AttributeError:
        UNIT_STRING = "MPH"

def get_args():
    parser = ArgumentParser()
    parser.add_argument(
        '-H',
        '--host',
        help='Set web server listening host',
        default='127.0.0.1'
    )
    parser.add_argument(
        '-P',
        '--port',
        type=int,
        help='Set web server listening port',
        default=5000
    )
    parser.add_argument(
        '-d', '--debug', help='Debug Mode', action='store_true'
    )
    parser.set_defaults(debug=False)
    return parser.parse_args()


class AccountManager(BaseManager): pass
AccountManager.register('worker_dict')


class Workers:
    def __init__(self):
        self._data = {}
        self._manager = AccountManager(address=utils.get_address(), authkey=conf.AUTHKEY)

    def connect(self):
        try:
            self._manager.connect()
            self._data = self._manager.worker_dict()
        except (FileNotFoundError, AttributeError, RemoteError, ConnectionRefusedError, BrokenPipeError):
            print('Unable to connect to manager for worker data.')
            self._data = {}

    @property
    def data(self):
        try:
            if self._data:
                return self._data.items()
            else:
                raise ValueError
        except (FileNotFoundError, RemoteError, ConnectionRefusedError, ValueError, BrokenPipeError):
            self.connect()
            return self._data.items()


def get_worker_markers(workers):
    markers = []

    # Worker start points
    for worker_no, data in workers.data:
        coords = data[0]
        unix_time = data[1]
        speed = '{:.1f}{}'.format(data[2], UNIT_STRING)
        total_seen = data[3]
        visits = data[4]
        seen_here = data[5]
        time = datetime.fromtimestamp(unix_time).strftime('%I:%M:%S %p').lstrip('0')
        markers.append({
            'lat': coords[0],
            'lon': coords[1],
            'worker_no': worker_no,
            'time': time,
            'speed': speed,
            'total_seen': total_seen,
            'visits': visits,
            'seen_here': seen_here
        })
    return markers


def get_pokemarkers(after_id=0):
    markers = []
    with db.session_scope() as session:
        pokemons = db.get_sightings(session, after_id)
        pokemon_names = POKEMON
        move_names = MOVES
        damage = DAMAGE
        for pokemon in pokemons:
            content = {
                'id': 'pokemon-{}'.format(pokemon.id),
                'trash': pokemon.pokemon_id in conf.TRASH_IDS,
<<<<<<< HEAD
                'name': POKEMON_NAMES[pokemon.pokemon_id],
=======
                'name': pokemon_names[pokemon.pokemon_id],
>>>>>>> b8c4d655
                'pokemon_id': pokemon.pokemon_id,
                'lat': pokemon.lat,
                'lon': pokemon.lon,
                'expires_at': pokemon.expire_timestamp,
            }
            if pokemon.move_1:
                iv = {
                    'atk': pokemon.atk_iv,
                    'def': pokemon.def_iv,
                    'sta': pokemon.sta_iv,
                    'move1': move_names[pokemon.move_1],
                    'move2': move_names[pokemon.move_2],
                    'damage1': damage[pokemon.move_1],
                    'damage2': damage[pokemon.move_2],
                }
                content.update(iv)
            markers.append(content)
        return markers


def get_gym_markers():
    markers = []
    with db.session_scope() as session:
        forts = db.get_forts(session)
    pokemon_names = POKEMON
    for fort in forts:
        if fort['guard_pokemon_id']:
            pokemon_name = pokemon_names[fort['guard_pokemon_id']]
        else:
            pokemon_name = 'Empty'
        markers.append({
            'id': 'fort-{}'.format(fort['fort_id']),
            'sighting_id': fort['id'],
            'prestige': fort['prestige'],
            'pokemon_id': fort['guard_pokemon_id'],
            'pokemon_name': pokemon_name,
            'team': fort['team'],
            'lat': fort['lat'],
            'lon': fort['lon'],
        })
    return markers


def get_spawnpoint_markers():
    markers = []
    with db.session_scope() as session:
        spawns = db.get_spawn_points(session)

        for spawn in spawns:
            markers.append({
                'spawn_id': spawn.spawn_id,
                'despawn_time': spawn.despawn_time,
                'lat': spawn.lat,
                'lon': spawn.lon,
                'duration': spawn.duration
            })
        return markers

if conf.BOUNDARIES:
    def get_scan_coords():
        markers = []
        coordinates = mapping(conf.BOUNDARIES)['coordinates']
        coords = coordinates[0]
        for blacklist in coordinates[1:]:
            markers.append({
                    'type': 'scanblacklist',
                    'coords': blacklist
                })
        markers.append({
                'type': 'scanarea',
                'coords': coords
            })
        return markers
else:
    def get_scan_coords():
        return ({
            'type': 'scanarea',
            'coords': (conf.MAP_START, (conf.MAP_START[0], conf.MAP_END[1]),
                       conf.MAP_END, (conf.MAP_END[0], conf.MAP_START[1]), conf.MAP_START)
        },)


def get_pokestop_markers():
    markers = []
    with db.session_scope() as session:
        pokestops = db.get_pokestops(session)

        for pokestop in pokestops:
            markers.append({
                'external_id': pokestop.external_id,
                'lat': pokestop.lat,
                'lon': pokestop.lon
            })
        return markers


def sighting_to_marker(sighting):
    return {
        'icon': 'static/monocle-icons/icons/{}.png'.format(sighting.pokemon_id),
        'lat': sighting.lat,
        'lon': sighting.lon,
    }
<|MERGE_RESOLUTION|>--- conflicted
+++ resolved
@@ -4,11 +4,7 @@
 from contextlib import contextmanager
 
 from monocle import db, utils, sanitized as conf
-<<<<<<< HEAD
-from monocle.names import POKEMON_NAMES, MOVES, POKEMON_MOVES
-=======
 from monocle.names import DAMAGE, MOVES, POKEMON
->>>>>>> b8c4d655
 
 if conf.BOUNDARIES:
     from shapely.geometry import mapping
@@ -112,11 +108,7 @@
             content = {
                 'id': 'pokemon-{}'.format(pokemon.id),
                 'trash': pokemon.pokemon_id in conf.TRASH_IDS,
-<<<<<<< HEAD
-                'name': POKEMON_NAMES[pokemon.pokemon_id],
-=======
                 'name': pokemon_names[pokemon.pokemon_id],
->>>>>>> b8c4d655
                 'pokemon_id': pokemon.pokemon_id,
                 'lat': pokemon.lat,
                 'lon': pokemon.lon,
