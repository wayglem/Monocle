from asyncio import sleep, Lock, Semaphore, gather
from random import choice, randint, uniform, triangular
from time import time, monotonic
from queue import Empty
from itertools import cycle
from sys import exit
from concurrent.futures import CancelledError

from aiopogo import PGoApi, exceptions as ex
from aiopogo.auth_ptc import AuthPtc
from aiopogo.hash_server import HashServer
from pogeo import get_distance

<<<<<<< HEAD
from .db import SIGHTING_CACHE, MYSTERY_CACHE, Bounds
=======
from .db import SIGHTING_CACHE, MYSTERY_CACHE
>>>>>>> b8c4d655
from .utils import round_coords, load_pickle, get_device_info, get_spawn_id, get_start_coords, Units, randomize_point
from .shared import get_logger, LOOP, SessionManager, run_threaded, ACCOUNTS
from .db_proc import DB_PROC
<<<<<<< HEAD
from . import avatar, sanitized as conf
=======
from . import avatar, bounds, spawns, sanitized as conf
>>>>>>> b8c4d655

if conf.NOTIFY:
    from .notification import Notifier

if conf.CACHE_CELLS:
<<<<<<< HEAD
    from aiopogo.utilities import get_cell_ids
    from array import typecodes
=======
    from array import typecodes
    if 'Q' in typecodes:
        from aiopogo.utilities import get_cell_ids_compact as get_cell_ids
    else:
        from pogeo import get_cell_ids
>>>>>>> b8c4d655
else:
    from pogeo import get_cell_ids

_unit = getattr(Units, conf.SPEED_UNIT.lower())
<<<<<<< HEAD
if _unit is Units.miles:
    SPINNING_SPEED_LIMIT = 21
    UNIT_STRING = "MPH"
elif _unit is Units.kilometers:
    SPINNING_SPEED_LIMIT = 34
    UNIT_STRING = "KMH"
elif _unit is Units.meters:
    SPINNING_SPEED_LIMIT = 34000
    UNIT_STRING = "m/h"
_UNIT = _unit.value
=======
if conf.SPIN_POKESTOPS:
    if _unit is Units.miles:
        SPINNING_SPEED_LIMIT = 21
        UNIT_STRING = "MPH"
    elif _unit is Units.kilometers:
        SPINNING_SPEED_LIMIT = 34
        UNIT_STRING = "KMH"
    elif _unit is Units.meters:
        SPINNING_SPEED_LIMIT = 34000
        UNIT_STRING = "m/h"
UNIT = _unit.value
del _unit
>>>>>>> b8c4d655

VERSIONS = ('0.57.4', '0.57.3', '0.57.2', '0.55.0')


class Worker:
    """Single worker walking on the map"""

    if conf.FORCED_KILL:
        versions = ('0.59.1', '0.57.4', '0.57.3', '0.57.2', '0.55.0')
    download_hash = "7b9c5056799a2c5c7d48a62c497736cbcf8c4acb"
    scan_delay = conf.SCAN_DELAY if conf.SCAN_DELAY >= 10 else 10
    g = {'seen': 0, 'captchas': 0}

    if conf.CACHE_CELLS:
<<<<<<< HEAD
        cell_ids = load_pickle('cells') or {}
        COMPACT = 'Q' in typecodes
=======
        cells = load_pickle('cells') or {}
        def cell_ids(self, lat, lon, radius):
            rounded = round_coords((lat, lon), 4)
            try:
                return self.cells[rounded]
            except KeyError:
                cells = get_cell_ids(*rounded, radius)
                self.cells[rounded] = cells
                return cells
    else:
        cell_ids = get_cell_ids
>>>>>>> b8c4d655

    login_semaphore = Semaphore(conf.SIMULTANEOUS_LOGINS, loop=LOOP)
    sim_semaphore = Semaphore(conf.SIMULTANEOUS_SIMULATION, loop=LOOP)

<<<<<<< HEAD
    MULTIPROXY = False
    if conf.PROXIES:
        if len(conf.PROXIES) > 1:
            MULTIPROXY = True
=======
    multiproxy = False
    if conf.PROXIES:
        if len(conf.PROXIES) > 1:
            multiproxy = True
>>>>>>> b8c4d655
        proxies = cycle(conf.PROXIES)
    else:
        proxies = None

    if conf.NOTIFY:
        notifier = Notifier()

    def __init__(self, worker_no):
        self.worker_no = worker_no
        self.log = get_logger('worker-{}'.format(worker_no))
        # account information
        try:
            self.account = self.extra_queue.get_nowait()
        except Empty as e:
            try:
                self.account = self.captcha_queue.get_nowait()
            except Empty as e:
                raise ValueError("You don't have enough accounts for the number of workers specified in GRID.") from e
        self.username = self.account['username']
        try:
            self.location = self.account['location'][:2]
        except KeyError:
            self.location = get_start_coords(worker_no)
        self.altitude = None
        self.inventory_timestamp = self.account.get('inventory_timestamp')
        # last time of any request
        self.last_request = self.account.get('time', 0)
        # last time of a request that requires user interaction in the game
        self.last_action = self.last_request
        # last time of a GetMapObjects request
        self.last_gmo = self.last_request
        self.items = self.account.get('items', {})
        self.player_level = self.account.get('level')
        self.num_captchas = 0
        self.eggs = {}
        self.unused_incubators = []
        self.initialize_api()
        # State variables
        self.busy = Lock(loop=LOOP)
        # Other variables
        self.after_spawn = None
        self.speed = 0
        self.total_seen = 0
        self.error_code = 'INIT'
        self.item_capacity = 350
        self.visits = 0
        self.pokestops = conf.SPIN_POKESTOPS
        self.next_spin = 0
        self.handle = HandleStub()

    def initialize_api(self):
        device_info = get_device_info(self.account)
        self.empty_visits = 0
        self.account_seen = 0

        self.api = PGoApi(device_info=device_info)
        self.api.set_position(*self.location, self.altitude)
        if self.proxies:
            self.api.set_proxy(next(self.proxies))
        try:
            if self.account['provider'] == 'ptc' and 'auth' in self.account:
                self.api._auth_provider = AuthPtc(username=self.username, password=self.account['password'], timeout=conf.LOGIN_TIMEOUT)
                self.api._auth_provider._access_token = self.account['auth']
                self.api._auth_provider.set_refresh_token(self.account['refresh'])
                self.api._auth_provider._access_token_expiry = self.account['expiry']
                if self.api._auth_provider.check_access_token():
                    self.api._auth_provider._login = True
        except KeyError:
            pass

    def swap_proxy(self):
        proxy = self.api.proxy
        while proxy == self.api.proxy:
            self.api.set_proxy(next(self.proxies))

    async def login(self, reauth=False):
        """Logs worker in and prepares for scanning"""
        self.log.info('Trying to log in')

        for attempt in range(-1, conf.MAX_RETRIES):
            try:
                self.error_code = '»'
                async with self.login_semaphore:
                    self.error_code = 'LOGIN'
                    await self.api.set_authentication(
                        username=self.username,
                        password=self.account['password'],
                        provider=self.account.get('provider') or 'ptc',
                        timeout=conf.LOGIN_TIMEOUT
                    )
            except (ex.AuthTimeoutException, ex.AuthConnectionException) as e:
                err = e
                await sleep(2, loop=LOOP)
            else:
                err = None
                break
        if reauth:
            if err:
                self.error_code = 'NOT AUTHENTICATED'
                self.log.info('Re-auth error on {}: {}', self.username, err)
                return False
            self.error_code = None
            return True
        if err:
            raise err

        self.error_code = '°'
<<<<<<< HEAD
        version = 5704
=======
        version = 5901
>>>>>>> b8c4d655
        async with self.sim_semaphore:
            self.error_code = 'APP SIMULATION'
            if conf.APP_SIMULATION:
                await self.app_simulation_login(version)
            else:
                await self.download_remote_config(version)

        self.error_code = None
        return True

    async def get_player(self):
        request = self.api.create_request()
        request.get_player(player_locale=conf.PLAYER_LOCALE)

        responses = await self.call(request, chain=False)

        tutorial_state = None
        try:
            get_player = responses['GET_PLAYER']

            if get_player.get('banned', False):
                raise ex.BannedAccountException

            player_data = get_player['player_data']
            tutorial_state = player_data.get('tutorial_state', [])
            self.item_capacity = player_data['max_item_storage']
            if 'created' not in self.account:
                self.account['created'] = player_data['creation_timestamp_ms'] / 1000
        except (KeyError, TypeError, AttributeError):
            pass
        return tutorial_state

    async def download_remote_config(self, version):
        request = self.api.create_request()
        request.download_remote_config_version(platform=1, app_version=version)
        responses = await self.call(request, stamp=False, buddy=False, settings=True, dl_hash=False)

        inventory_items = responses.get('GET_INVENTORY', {}).get('inventory_delta', {}).get('inventory_items', [])
        for item in inventory_items:
            player_stats = item.get('inventory_item_data', {}).get('player_stats', {})
            if player_stats:
                self.player_level = player_stats.get('level') or self.player_level
                break
        await self.random_sleep(.78, .95)

    async def set_avatar(self, tutorial=False):
        plater_avatar = avatar.new()
        request = self.api.create_request()
        request.list_avatar_customizations(
            avatar_type=plater_avatar['avatar'],
            slot=tuple(),
            filters=(2,)
        )
        await self.call(request, buddy=not tutorial, action=5)
        await self.random_sleep(7, 14)

        request = self.api.create_request()
        request.set_avatar(player_avatar=plater_avatar)
        await self.call(request, buddy=not tutorial, action=2)

        if tutorial:
            await self.random_sleep(.5, 4)

            request = self.api.create_request()
            request.mark_tutorial_complete(tutorials_completed=1)
            await self.call(request, buddy=False)

        await self.random_sleep(.5, 1)

        request = self.api.create_request()
        request.get_player_profile()
        await self.call(request, action=1)

    async def app_simulation_login(self, version):
        self.log.info('Starting RPC login sequence (iOS app simulation)')

        # empty request
        request = self.api.create_request()
        await self.call(request, chain=False)
        await self.random_sleep(.43, .97)

        # request 1: get_player
        tutorial_state = await self.get_player()

        await self.random_sleep(.53, 1)

        # request 2: download_remote_config_version
        await self.download_remote_config(version)

        # request 3: get_asset_digest
        request = self.api.create_request()
        request.get_asset_digest(platform=1, app_version=version)
        responses = await self.call(request, buddy=False, settings=True)

        await self.random_sleep(.87, 2)

        if (conf.COMPLETE_TUTORIAL and
                tutorial_state is not None and
                not all(x in tutorial_state for x in (0, 1, 3, 4, 7))):
            try:
                asset_ids = []
                for asset in responses['GET_ASSET_DIGEST']['digest']:
                    if asset['bundle_name'] in ('pm0001', 'pm0004', 'pm0007'):
                        asset_ids.append(asset['asset_id'])
                        if len(asset_ids) == 3:
                            break
            except (KeyError, TypeError):
                asset_ids = ('1a3c2816-65fa-4b97-90eb-0b301c064b7a/1487275569649000',
                             'aa8f7687-a022-4773-b900-3a8c170e9aea/1487275581132582',
                             'e89109b0-9a54-40fe-8431-12f7826c8194/1487275593635524')
            self.log.warning('{} is starting tutorial', self.username)
            await self.complete_tutorial(tutorial_state, asset_ids)
        else:
            # request 4: get_player_profile
            request = self.api.create_request()
            request.get_player_profile()
            await self.call(request, settings=True)
            await self.random_sleep(.2, .4)

            if self.player_level:
                # request 5: level_up_rewards
                request = self.api.create_request()
                request.level_up_rewards(level=self.player_level)
                await self.call(request, settings=True)
                await self.random_sleep(.45, .7)
            else:
                self.log.warning('No player level')

            # request 6: register_background_device
            request = self.api.create_request()
            request.register_background_device(device_type='apple_watch')
            await self.call(request, action=0.1)

            self.log.info('Finished RPC login sequence (iOS app simulation)')
            await self.random_sleep(.5, 1.3)
        self.error_code = None
        return True

    async def complete_tutorial(self, tutorial_state, asset_ids):
        self.error_code = 'TUTORIAL'
        if 0 not in tutorial_state:
            # legal screen
            request = self.api.create_request()
            request.mark_tutorial_complete(tutorials_completed=[0])
            await self.call(request, buddy=False)

            await self.random_sleep(.35, .525)

            request = self.api.create_request()
            request.get_player(player_locale=conf.PLAYER_LOCALE)
            await self.call(request, buddy=False)
            await sleep(1)

        if 1 not in tutorial_state:
            # avatar selection
            await self.set_avatar(tutorial=True)

        starter_id = None
        if 3 not in tutorial_state:
            # encounter tutorial
            await self.random_sleep(.7, .9)
            request = self.api.create_request()
            request.get_download_urls(asset_id=asset_ids)
            await self.call(request)

            await self.random_sleep(7, 10.3)
            request = self.api.create_request()
            starter = choice((1, 4, 7))
            request.encounter_tutorial_complete(pokemon_id=starter)
            await self.call(request, action=1)

            await self.random_sleep(.4, .5)
            request = self.api.create_request()
            request.get_player(player_locale=conf.PLAYER_LOCALE)
            responses = await self.call(request)

            try:
                inventory = responses['GET_INVENTORY']['inventory_delta']['inventory_items']
                for item in inventory:
                    pokemon = item['inventory_item_data'].get('pokemon_data')
                    if pokemon:
                        starter_id = pokemon['id']
                        break
            except (KeyError, TypeError):
                starter_id = None

        if 4 not in tutorial_state:
            # name selection
            await self.random_sleep(12, 18)
            request = self.api.create_request()
            request.claim_codename(codename=self.username)
            await self.call(request, action=2)

            await sleep(.7, loop=LOOP)
            request = self.api.create_request()
            request.get_player(player_locale=conf.PLAYER_LOCALE)
            await self.call(request)
            await sleep(.13, loop=LOOP)

            request = self.api.create_request()
            request.mark_tutorial_complete(tutorials_completed=4)
            await self.call(request, buddy=False)

        if 7 not in tutorial_state:
            # first time experience
            await self.random_sleep(3.9, 4.5)
            request = self.api.create_request()
            request.mark_tutorial_complete(tutorials_completed=7)
            await self.call(request)

        if starter_id:
            await self.random_sleep(4, 5)
            request = self.api.create_request()
            request.set_buddy_pokemon(pokemon_id=starter_id)
            await self.call(request, action=2)
            await self.random_sleep(.8, 1.2)

        await sleep(.2, loop=LOOP)
        return True

    def update_inventory(self, inventory_items):
        for thing in inventory_items:
            obj = thing.get('inventory_item_data', {})
            if 'item' in obj:
                item = obj['item']
                item_id = item.get('item_id')
                self.items[item_id] = item.get('count', 0)
            elif conf.INCUBATE_EGGS:
                if ('pokemon_data' in obj and
                        obj['pokemon_data'].get('is_egg')):
                    egg = obj['pokemon_data']
                    egg_id = egg.get('id')
                    self.eggs[egg_id] = egg
                elif 'egg_incubators' in obj:
                    self.unused_incubators = []
                    for item in obj['egg_incubators'].get('egg_incubator',[]):
                        if 'pokemon_id' in item:
                            continue
                        if item.get('item_id') == 901:
                            self.unused_incubators.append(item)
                        else:
                            self.unused_incubators.insert(0, item)

    async def call(self, request, chain=True, stamp=True, buddy=True, settings=False, dl_hash=True, action=None):
        if chain:
            request.check_challenge()
            request.get_hatched_eggs()
            if stamp and self.inventory_timestamp:
                request.get_inventory(last_timestamp_ms=self.inventory_timestamp)
            else:
                request.get_inventory()
            request.check_awarded_badges()
            if settings:
                if dl_hash:
                    request.download_settings(hash=self.download_hash)
                else:
                    request.download_settings()
            if buddy:
                request.get_buddy_walked()

        if action:
            now = time()
            # wait for the time required, or at least a half-second
            if self.last_action > now + .5:
                await sleep(self.last_action - now, loop=LOOP)
            else:
                await sleep(0.5, loop=LOOP)

        response = None
        err = None
        for attempt in range(-1, conf.MAX_RETRIES):
            try:
                response = await request.call()
                try:
                    responses = response['responses']
                except KeyError:
                    if chain:
                        raise ex.MalformedResponseException('no responses')
                    else:
                        self.last_request = time()
                        return response
                else:
                    self.last_request = time()
                    err = None
                    break
            except (ex.NotLoggedInException, ex.AuthException) as e:
                self.log.info('Auth error on {}: {}', self.username, e)
                err = e
                await sleep(3, loop=LOOP)
                await self.login(reauth=True)
            except ex.TimeoutException as e:
                self.error_code = 'TIMEOUT'
                if not isinstance(e, type(err)):
                    err = e
                    self.log.warning('{}', e)
                await sleep(10, loop=LOOP)
            except ex.HashingOfflineException as e:
                if not isinstance(e, type(err)):
                    err = e
                    self.log.warning('{}', e)
                self.error_code = 'HASHING OFFLINE'
                await sleep(5, loop=LOOP)
            except ex.NianticOfflineException as e:
                if not isinstance(e, type(err)):
                    err = e
                    self.log.warning('{}', e)
                self.error_code = 'NIANTIC OFFLINE'
                await self.random_sleep()
            except ex.HashingQuotaExceededException as e:
                if not isinstance(e, type(err)):
                    err = e
                    self.log.warning('Exceeded your hashing quota, sleeping.')
                self.error_code = 'QUOTA EXCEEDED'
                refresh = HashServer.status.get('period')
                now = time()
                if refresh:
                    if refresh > now:
                        await sleep(refresh - now + 1, loop=LOOP)
                    else:
                        await sleep(5, loop=LOOP)
                else:
                    await sleep(30, loop=LOOP)
            except ex.BadRPCException:
                raise
            except ex.InvalidRPCException as e:
                self.last_request = time()
                if not isinstance(e, type(err)):
                    err = e
                    self.log.warning('{}', e)
                self.error_code = 'INVALID REQUEST'
                await self.random_sleep()
            except ex.ProxyException as e:
                if not isinstance(e, type(err)):
                    err = e
                self.error_code = 'PROXY ERROR'

<<<<<<< HEAD
                if self.MULTIPROXY:
=======
                if self.multiproxy:
>>>>>>> b8c4d655
                    self.log.error('{}, swapping proxy.', e)
                    self.swap_proxy()
                else:
                    if not isinstance(e, type(err)):
                        self.log.error('{}', e)
                    await sleep(5, loop=LOOP)
            except (ex.MalformedResponseException, ex.UnexpectedResponseException) as e:
                self.last_request = time()
                if not isinstance(e, type(err)):
                    self.log.warning('{}', e)
                self.error_code = 'MALFORMED RESPONSE'
                await self.random_sleep()
        if err is not None:
            raise err

        if action:
            # pad for time that action would require
            self.last_action = self.last_request + action

        try:
            delta = responses['GET_INVENTORY']['inventory_delta']
            self.inventory_timestamp = delta['new_timestamp_ms']
        except KeyError:
            pass
        else:
            try:
                self.update_inventory(delta['inventory_items'])
            except KeyError:
                pass
        if settings:
            try:
                dl_settings = responses['DOWNLOAD_SETTINGS']
                Worker.download_hash = dl_settings['hash']
            except KeyError:
                self.log.info('Missing DOWNLOAD_SETTINGS response.')
            else:
                try:
                    if (not dl_hash
                            and conf.FORCED_KILL
<<<<<<< HEAD
                            and dl_settings['settings']['minimum_client_version'] not in VERSIONS):
=======
                            and dl_settings['settings']['minimum_client_version'] not in self.versions):
>>>>>>> b8c4d655
                        err = 'A new version is being forced, exiting.'
                        self.log.error(err)
                        print(err)
                        exit()
                except KeyError:
                    pass
        if self.check_captcha(responses):
                self.log.warning('{} has encountered a CAPTCHA, trying to solve', self.username)
                self.g['captchas'] += 1
                await self.handle_captcha(responses)
        return responses

    def travel_speed(self, point):
        '''Fast calculation of travel speed to point'''
<<<<<<< HEAD
        time_diff = max(time() - self.last_request, conf.SCAN_DELAY)
        distance = get_distance(self.location, point, _UNIT)
=======
        time_diff = max(time() - self.last_request, self.scan_delay)
        distance = get_distance(self.location, point, UNIT)
>>>>>>> b8c4d655
        # conversion from seconds to hours
        speed = (distance / time_diff) * 3600
        return speed

    async def bootstrap_visit(self, point):
        for _ in range(3):
            if await self.visit(point, bootstrap=True):
                return True
            self.error_code = '∞'
            self.simulate_jitter(0.00005)
        return False

    async def visit(self, point, bootstrap=False):
        """Wrapper for self.visit_point - runs it a few times before giving up

        Also is capable of restarting in case an error occurs.
        """
        try:
            self.altitude = spawns.get_altitude(point, randomize=5)
            self.location = point
            self.api.set_position(*self.location, self.altitude)
            if not self.authenticated:
                await self.login()
            return await self.visit_point(point, bootstrap=bootstrap)
        except ex.NotLoggedInException:
            self.error_code = 'NOT AUTHENTICATED'
            await sleep(1, loop=LOOP)
            if not await self.login(reauth=True):
                await self.swap_account(reason='reauth failed')
            return await self.visit(point, bootstrap)
        except ex.AuthException as e:
            self.log.warning('Auth error on {}: {}', self.username, e)
            self.error_code = 'NOT AUTHENTICATED'
            await sleep(3, loop=LOOP)
            await self.swap_account(reason='login failed')
        except CaptchaException:
            self.error_code = 'CAPTCHA'
            self.g['captchas'] += 1
            await sleep(1, loop=LOOP)
            await self.bench_account()
        except CaptchaSolveException:
            self.error_code = 'CAPTCHA'
            await sleep(1, loop=LOOP)
            await self.swap_account(reason='solving CAPTCHA failed')
        except ex.TempHashingBanException:
            self.error_code = 'HASHING BAN'
            self.log.error('Temporarily banned from hashing server for using invalid keys.')
            await sleep(185, loop=LOOP)
        except ex.BannedAccountException:
            self.error_code = 'BANNED'
            self.log.warning('{} is banned', self.username)
            await sleep(1, loop=LOOP)
            await self.remove_account()
        except ex.ProxyException as e:
            self.error_code = 'PROXY ERROR'

<<<<<<< HEAD
            if self.MULTIPROXY:
=======
            if self.multiproxy:
>>>>>>> b8c4d655
                self.log.error('{} Swapping proxy.', e)
                self.swap_proxy()
            else:
                self.log.error('{}', e)
        except ex.TimeoutException as e:
            self.log.warning('{} Giving up.', e)
        except ex.NianticIPBannedException:
            self.error_code = 'IP BANNED'

<<<<<<< HEAD
            if self.MULTIPROXY:
=======
            if self.multiproxy:
>>>>>>> b8c4d655
                self.log.warning('Swapping out {} due to IP ban.', self.api.proxy)
                self.swap_proxy()
            else:
                self.log.error('IP banned.')
        except ex.NianticOfflineException as e:
            await self.swap_account(reason='Niantic endpoint failure')
            self.log.warning('{}. Giving up.', e)
        except ex.ServerBusyOrOfflineException as e:
            self.log.warning('{} Giving up.', e)
        except ex.BadRPCException:
            self.error_code = 'BAD REQUEST'
            self.log.warning('{} received code 3 and is likely banned. Removing until next run.', self.username)
            await self.new_account()
        except ex.InvalidRPCException as e:
            self.log.warning('{} Giving up.', e)
        except ex.ExpiredHashKeyException as e:
            self.error_code = 'KEY EXPIRED'
<<<<<<< HEAD
            err = 'Hash key has expired: {}'.format(conf.HASH_KEY)
=======
            err = str(e)
>>>>>>> b8c4d655
            self.log.error(err)
            print(err)
            exit()
        except (ex.MalformedResponseException, ex.UnexpectedResponseException) as e:
            self.log.warning('{} Giving up.', e)
            self.error_code = 'MALFORMED RESPONSE'
        except EmptyGMOException as e:
            self.error_code = '0'
            self.log.warning('Empty GetMapObjects response for {}. Speed: {:.2f}', self.username, self.speed)
        except ex.HashServerException as e:
            self.log.warning('{}', e)
            self.error_code = 'HASHING ERROR'
        except ex.AiopogoError as e:
            self.log.exception(e.__class__.__name__)
            self.error_code = 'AIOPOGO ERROR'
        except CancelledError:
            self.log.warning('Visit cancelled.')
        except Exception as e:
            self.log.exception('A wild {} appeared!', e.__class__.__name__)
            self.error_code = 'EXCEPTION'
        return False

    async def visit_point(self, point, bootstrap=False):
        self.handle.cancel()
        self.error_code = '∞' if bootstrap else '!'

        latitude, longitude = point
        self.log.info('Visiting {0[0]:.4f},{0[1]:.4f}', point)
        start = time()

<<<<<<< HEAD
        if conf.CACHE_CELLS:
            rounded = round_coords(point, 4)
            try:
                cell_ids = self.cell_ids[rounded]
            except KeyError:
                cell_ids = get_cell_ids(*rounded, compact=self.COMPACT)
                self.cell_ids[rounded] = cell_ids
        else:
            cell_ids = get_cell_ids(latitude, longitude, 500)

=======
        cell_ids = self.cell_ids(latitude, longitude, 500)
>>>>>>> b8c4d655
        since_timestamp_ms = (0,) * len(cell_ids)
        request = self.api.create_request()
        request.get_map_objects(cell_id=cell_ids,
                                since_timestamp_ms=since_timestamp_ms,
                                latitude=latitude,
                                longitude=longitude)

<<<<<<< HEAD
        diff = self.last_gmo + conf.SCAN_DELAY - time()
=======
        diff = self.last_gmo + self.scan_delay - time()
>>>>>>> b8c4d655
        if diff > 0:
            await sleep(diff, loop=LOOP)
        responses = await self.call(request)
        self.last_gmo = self.last_request

        try:
            map_objects = responses['GET_MAP_OBJECTS']

            map_status = map_objects['status']
            if map_status != 1:
                error = 'GetMapObjects code for {}. Speed: {:.2f}'.format(self.username, self.speed)
                self.empty_visits += 1
                if self.empty_visits > 3:
                    reason = '{} empty visits'.format(self.empty_visits)
                    await self.swap_account(reason)
                raise ex.UnexpectedResponseException(error)
        except KeyError:
            await self.random_sleep(.5, 1)
            await self.get_player()
            raise ex.UnexpectedResponseException('Missing GetMapObjects response.')

        pokemon_seen = 0
        forts_seen = 0
        points_seen = 0

<<<<<<< HEAD
        if conf.NOTIFY:
            try:
                time_of_day = map_objects['time_of_day']
            except KeyError:
                self.empty_visits += 1
                raise EmptyGMOException
=======
        try:
            time_of_day = map_objects['time_of_day']
        except KeyError:
            self.empty_visits += 1
            raise EmptyGMOException
>>>>>>> b8c4d655

        if conf.ITEM_LIMITS and self.bag_full():
            await self.clean_bag()

        for map_cell in map_objects['map_cells']:
            request_time_ms = map_cell['current_timestamp_ms']
            for pokemon in map_cell.get('wild_pokemons', []):
                pokemon_seen += 1

                normalized = self.normalize_pokemon(pokemon)

                if conf.NOTIFY and self.notifier.eligible(normalized):
                    if conf.ENCOUNTER:
                        try:
<<<<<<< HEAD
                            await self.encounter(normalized)
=======
                            await self.encounter(normalized, pokemon['spawn_point_id'])
>>>>>>> b8c4d655
                        except CancelledError:
                            DB_PROC.add(normalized)
                            raise
                        except Exception as e:
                            self.log.warning('{} during encounter', e.__class__.__name__)
                    LOOP.create_task(self.notifier.notify(normalized, time_of_day))

                if (normalized not in SIGHTING_CACHE and
                        normalized not in MYSTERY_CACHE):
                    self.account_seen += 1
                    if (conf.ENCOUNTER == 'all' and
                            'individual_attack' not in normalized):
                        try:
                            await self.encounter(normalized, pokemon['spawn_point_id'])
                        except Exception as e:
                            self.log.warning('{} during encounter', e.__class__.__name__)
                DB_PROC.add(normalized)

            spinning = None
            for fort in map_cell.get('forts', []):
                if not fort.get('enabled'):
                    continue
                forts_seen += 1
                if fort.get('type') == 1:  # pokestops
                    if 'lure_info' in fort:
                        norm = self.normalize_lured(fort, request_time_ms)
                        pokemon_seen += 1
                        if norm not in SIGHTING_CACHE:
                            self.account_seen += 1
                            DB_PROC.add(norm)
                    pokestop = self.normalize_pokestop(fort)
                    DB_PROC.add(pokestop)
                    if (self.pokestops and not self.bag_full()
                            and time() > self.next_spin and self.smart_throttle(2)
                            and (not spinning or spinning.done())):
                        cooldown = fort.get('cooldown_complete_timestamp_ms')
                        if not cooldown or time() > cooldown / 1000:
                            spinning = LOOP.create_task(self.spin_pokestop(pokestop))
                else:
                    DB_PROC.add(self.normalize_gym(fort))

<<<<<<< HEAD
            if conf.MORE_POINTS or bootstrap:
                for point in map_cell.get('spawn_points', []):
                    points_seen += 1
                    try:
                        p = (point['latitude'], point['longitude'])
                        if SPAWNS.have_point(p) or not Bounds.contain(p):
=======
            if conf.MORE_POINTS:
                try:
                    for point in map_cell['spawn_points']:
                        points_seen += 1
                        p = point['latitude'], point['longitude']
                        if spawns.have_point(p) or p not in bounds:
>>>>>>> b8c4d655
                            continue
                        spawns.cell_points.add(p)
                except KeyError:
                    pass

        if (conf.INCUBATE_EGGS and self.unused_incubators
                and self.eggs and self.smart_throttle()):
            await self.incubate_eggs()

        if pokemon_seen > 0:
            self.error_code = ':'
            self.total_seen += pokemon_seen
            self.g['seen'] += pokemon_seen
            self.empty_visits = 0
        else:
            self.empty_visits += 1
            if forts_seen == 0:
                self.log.warning('Nothing seen by {}. Speed: {:.2f}', self.username, self.speed)
                self.error_code = '0 SEEN'
            else:
                self.error_code = ','
            if self.empty_visits > 3 and not bootstrap:
                reason = '{} empty visits'.format(self.empty_visits)
                await self.swap_account(reason)
        self.visits += 1

        if conf.MAP_WORKERS:
            self.worker_dict.update([(self.worker_no,
                ((latitude, longitude), start, self.speed, self.total_seen,
                self.visits, pokemon_seen))])
        self.log.info(
            'Point processed, {} Pokemon and {} forts seen!',
            pokemon_seen,
            forts_seen,
        )

        if spinning:
            await spinning

        self.update_accounts_dict()
        self.handle = LOOP.call_later(60, self.unset_code)
        return pokemon_seen + forts_seen + points_seen

    def smart_throttle(self, requests=1):
        if not conf.SMART_THROTTLE:
            return True

        try:
            # https://en.wikipedia.org/wiki/Linear_equation#Two_variables
            # e.g. hashes_left > 2.25*seconds_left+7.5, spare = 0.05, max = 150
            spare = conf.SMART_THROTTLE * HashServer.status['maximum']
            hashes_left = HashServer.status['remaining'] - requests
            usable_per_second = (HashServer.status['maximum'] - spare) / 60
            seconds_left = HashServer.status['period'] - time()
            return hashes_left > usable_per_second * seconds_left + spare
        except (TypeError, KeyError):
            return False

    async def spin_pokestop(self, pokestop):
        self.error_code = '$'
        pokestop_location = pokestop['lat'], pokestop['lon']
        distance = get_distance(self.location, pokestop_location)
        # permitted interaction distance - 4 (for some jitter leeway)
        # estimation of spinning speed limit
        if distance > 36 or self.speed > SPINNING_SPEED_LIMIT:
            self.error_code = '!'
            return False

        # randomize location up to ~1.5 meters
        self.simulate_jitter(amount=0.00001)

        request = self.api.create_request()
        request.fort_details(fort_id = pokestop['external_id'],
                             latitude = pokestop['lat'],
                             longitude = pokestop['lon'])
        responses = await self.call(request, action=1.2)
        name = responses.get('FORT_DETAILS', {}).get('name')

        request = self.api.create_request()
        request.fort_search(fort_id = pokestop['external_id'],
                            player_latitude = self.location[0],
                            player_longitude = self.location[1],
                            fort_latitude = pokestop['lat'],
                            fort_longitude = pokestop['lon'])
        responses = await self.call(request, action=2)

        result = responses.get('FORT_SEARCH', {}).get('result', 0)
        if result == 1:
            self.log.info('Spun {}.', name)
        elif result == 2:
            self.log.info('The server said {} was out of spinning range. {:.1f}m {:.1f}{}',
                name, distance, self.speed, UNIT_STRING)
        elif result == 3:
            self.log.warning('{} was in the cooldown period.', name)
        elif result == 4:
            self.log.warning('Could not spin {} because inventory was full. {}',
                name, sum(self.items.values()))
        elif result == 5:
            self.log.warning('Could not spin {} because the daily limit was reached.', name)
            self.pokestops = False
        else:
            self.log.warning('Failed spinning {}: {}', name, result)

        self.next_spin = time() + conf.SPIN_COOLDOWN
        self.error_code = '!'
        return responses

    async def encounter(self, pokemon, spawn_id):
        distance_to_pokemon = get_distance(self.location, (pokemon['lat'], pokemon['lon']))

        self.error_code = '~'

        if distance_to_pokemon > 48:
            percent = 1 - (47 / distance_to_pokemon)
            lat_change = (self.location[0] - pokemon['lat']) * percent
            lon_change = (self.location[1] - pokemon['lon']) * percent
            self.location = (
                self.location[0] - lat_change,
                self.location[1] - lon_change)
            self.altitude = uniform(self.altitude - 2, self.altitude + 2)
            self.api.set_position(*self.location, self.altitude)
            delay_required = min((distance_to_pokemon * percent) / 8, 1.1)
        else:
            self.simulate_jitter()
            delay_required = 1.1

        await self.random_sleep(delay_required, delay_required + 1.5)

        request = self.api.create_request()
        request = request.encounter(encounter_id=pokemon['encounter_id'],
                                    spawn_point_id=spawn_id,
                                    player_latitude=self.location[0],
                                    player_longitude=self.location[1])

        responses = await self.call(request, action=2.25)

        try:
            pdata = responses['ENCOUNTER']['wild_pokemon']['pokemon_data']
            pokemon['move_1'] = pdata['move_1']
            pokemon['move_2'] = pdata['move_2']
            pokemon['individual_attack'] = pdata.get('individual_attack', 0)
            pokemon['individual_defense'] = pdata.get('individual_defense', 0)
            pokemon['individual_stamina'] = pdata.get('individual_stamina', 0)
            pokemon['height'] = pdata['height_m']
            pokemon['weight'] = pdata['weight_kg']
            pokemon['gender'] = pdata['pokemon_display']['gender']
        except KeyError:
            self.log.error('Missing Pokemon data in encounter response.')
        self.error_code = '!'

    def bag_full(self):
        return sum(self.items.values()) >= self.item_capacity

    async def clean_bag(self):
        self.error_code = '|'
        rec_items = {}
        limits = conf.ITEM_LIMITS
        for item, count in self.items.items():
            if item in limits and count > limits[item]:
                discard = count - limits[item]
                if discard > 50:
                    rec_items[item] = randint(50, discard)
                else:
                    rec_items[item] = discard

        removed = 0
        for item, count in rec_items.items():
            request = self.api.create_request()
            request.recycle_inventory_item(item_id=item, count=count)
            responses = await self.call(request, action=2)

            if responses.get('RECYCLE_INVENTORY_ITEM', {}).get('result', 0) != 1:
                self.log.warning("Failed to remove item {}", item)
            else:
                removed += count
        self.log.info("Removed {} items", removed)
        self.error_code = '!'

    async def incubate_eggs(self):
        # copy the list, as self.call could modify it as it updates the inventory
        incubators = self.unused_incubators.copy()
        for egg in sorted(self.eggs.values(), key=lambda x: x.get('egg_km_walked_target')):
            if egg.get('egg_incubator_id'):
                continue

            if not incubators:
                break

            inc = incubators.pop()
            if inc.get('item_id') == 901 or egg.get('egg_km_walked_target', 0) > 9:
                request = self.api.create_request()
                request.use_item_egg_incubator(item_id=inc.get('id'), pokemon_id=egg.get('id'))
                responses = await self.call(request, action=5)

                ret = responses.get('USE_ITEM_EGG_INCUBATOR', {}).get('result', 0)
                if ret == 4:
                    self.log.warning("Failed to use incubator because it was already in use.")
                elif ret != 1:
                    self.log.warning("Failed to apply incubator {} on {}, code: {}",
                        inc.get('id', 0), egg.get('id', 0), ret)

    async def handle_captcha(self, responses):
        if self.num_captchas >= conf.CAPTCHAS_ALLOWED:
            self.log.error("{} encountered too many CAPTCHAs, removing.", self.username)
            raise CaptchaException

        self.error_code = 'C'
        self.num_captchas += 1

        session = SessionManager.get()
        try:
            params = {
                'key': conf.CAPTCHA_KEY,
                'method': 'userrecaptcha',
                'googlekey': '6LeeTScTAAAAADqvhqVMhPpr_vB9D364Ia-1dSgK',
                'pageurl': responses.get('CHECK_CHALLENGE', {}).get('challenge_url'),
                'json': 1
            }
            async with session.post('http://2captcha.com/in.php', params=params, timeout=10) as resp:
                response = await resp.json()
        except CancelledError:
            raise
        except Exception as e:
            self.log.error('Got an error while trying to solve CAPTCHA. '
                           'Check your API Key and account balance.')
            raise CaptchaSolveException from e

        code = response.get('request')
        if response.get('status') != 1:
            if code in ('ERROR_WRONG_USER_KEY', 'ERROR_KEY_DOES_NOT_EXIST', 'ERROR_ZERO_BALANCE'):
                conf.CAPTCHA_KEY = None
                self.log.error('2Captcha reported: {}, disabling CAPTCHA solving', code)
            else:
                self.log.error("Failed to submit CAPTCHA for solving: {}", code)
            raise CaptchaSolveException

        try:
            # Get the response, retry every 5 seconds if it's not ready
            params = {
                'key': conf.CAPTCHA_KEY,
                'action': 'get',
                'id': code,
                'json': 1
            }
            while True:
                async with session.get("http://2captcha.com/res.php", params=params, timeout=20) as resp:
                    response = await resp.json()
                if response.get('request') != 'CAPCHA_NOT_READY':
                    break
                await sleep(5, loop=LOOP)
        except CancelledError:
            raise
        except Exception as e:
            self.log.error('Got an error while trying to solve CAPTCHA. '
                              'Check your API Key and account balance.')
            raise CaptchaSolveException from e

        token = response.get('request')
        if not response.get('status') == 1:
            self.log.error("Failed to get CAPTCHA response: {}", token)
            raise CaptchaSolveException

        request = self.api.create_request()
        request.verify_challenge(token=token)
        try:
            responses = await self.call(request, action=4)
            self.update_accounts_dict()
            self.log.warning("Successfully solved CAPTCHA")
        except CaptchaException:
            self.log.warning("CAPTCHA #{} for {} was not solved correctly, trying again",
                code, self.username)
            # try again
            await self.handle_captcha(responses)

    def simulate_jitter(self, amount=0.00002):
        '''Slightly randomize location, by up to ~3 meters by default.'''
        self.location = randomize_point(self.location)
        self.altitude = uniform(self.altitude - 1, self.altitude + 1)
        self.api.set_position(*self.location, self.altitude)

    def update_accounts_dict(self, captcha=False, banned=False):
        self.account['captcha'] = captcha
        self.account['banned'] = banned
        self.account['location'] = self.location
        self.account['time'] = self.last_request
        self.account['inventory_timestamp'] = self.inventory_timestamp
        self.account['items'] = self.items
        if self.player_level:
            self.account['level'] = self.player_level

        try:
            self.account['refresh'] = self.api._auth_provider._refresh_token
            self.account['auth'] = self.api._auth_provider._access_token
            self.account['expiry'] = self.api._auth_provider._access_token_expiry
        except AttributeError:
            pass

        ACCOUNTS[self.username] = self.account

    async def remove_account(self):
        self.error_code = 'REMOVING'
        self.log.warning('Removing {} due to ban.', self.username)
        self.update_accounts_dict(banned=True)
        await self.new_account()

    async def bench_account(self):
        self.error_code = 'BENCHING'
        self.log.warning('Swapping {} due to CAPTCHA.', self.username)
        self.update_accounts_dict(captcha=True)
        self.captcha_queue.put(self.account)
        await self.new_account()

    async def lock_and_swap(self, minutes):
        async with self.busy:
            self.error_code = 'SWAPPING'
            h, m = divmod(int(minutes), 60)
            if h:
                timestr = '{}h{}m'.format(h, m)
            else:
                timestr = '{}m'.format(m)
            self.log.warning('Swapping {} which had been running for {}.', self.username, timestr)
            self.update_accounts_dict()
            self.extra_queue.put(self.account)
            await self.new_account()

    async def swap_account(self, reason=''):
        self.error_code = 'SWAPPING'
        self.log.warning('Swapping out {} because {}.', self.username, reason)
        self.update_accounts_dict()
        self.extra_queue.put(self.account)
        await self.new_account()

    async def new_account(self):
        if (conf.CAPTCHA_KEY
                and (conf.FAVOR_CAPTCHA or self.extra_queue.empty())
                and not self.captcha_queue.empty()):
            self.account = self.captcha_queue.get()
        else:
            try:
                self.account = self.extra_queue.get_nowait()
            except Empty:
                self.account = await run_threaded(self.extra_queue.get)
        self.username = self.account['username']
        try:
            self.location = self.account['location'][:2]
        except KeyError:
            self.location = get_start_coords(self.worker_no)
        self.inventory_timestamp = self.account.get('inventory_timestamp')
        self.player_level = self.account.get('level')
        self.last_request = self.account.get('time', 0)
        self.last_action = self.last_request
        self.last_gmo = self.last_request
        self.items = self.account.get('items', {})
        self.num_captchas = 0
        self.eggs = {}
        self.unused_incubators = []
        self.initialize_api()
        self.error_code = None

    def unset_code(self):
        self.error_code = None

    @staticmethod
    def normalize_pokemon(raw):
        """Normalizes data coming from API into something acceptable by db"""
        tsm = raw['last_modified_timestamp_ms']
        tss = round(tsm / 1000)
        tth = raw['time_till_hidden_ms']
        norm = {
            'type': 'pokemon',
            'encounter_id': raw['encounter_id'],
            'pokemon_id': raw['pokemon_data']['pokemon_id'],
            'lat': raw['latitude'],
            'lon': raw['longitude'],
            'spawn_id': get_spawn_id(raw),
            'seen': tss
        }
        if tth > 0 and tth <= 90000:
            norm['expire_timestamp'] = round((tsm + tth) / 1000)
            norm['time_till_hidden'] = tth / 1000
            norm['inferred'] = False
        else:
            despawn = spawns.get_despawn_time(norm['spawn_id'], tss)
            if despawn:
                norm['expire_timestamp'] = despawn
                norm['time_till_hidden'] = despawn - tss
                norm['inferred'] = True
            else:
                norm['type'] = 'mystery'
        return norm

    @staticmethod
    def normalize_lured(raw, now):
        spawn_id = -1 if conf.SPAWN_ID_INT else 'LURED'
        return {
            'type': 'pokemon',
            'encounter_id': raw['lure_info']['encounter_id'],
            'pokemon_id': raw['lure_info']['active_pokemon_id'],
            'expire_timestamp': raw['lure_info']['lure_expires_timestamp_ms'] // 1000,
            'lat': raw['latitude'],
            'lon': raw['longitude'],
            'spawn_id': spawn_id,
            'time_till_hidden': (raw['lure_info']['lure_expires_timestamp_ms'] - now) // 1000,
            'inferred': 'pokestop'
        }

    @staticmethod
    def normalize_gym(raw):
        return {
            'type': 'fort',
            'external_id': raw['id'],
            'lat': raw['latitude'],
            'lon': raw['longitude'],
            'team': raw.get('owned_by_team', 0),
            'prestige': raw.get('gym_points', 0),
            'guard_pokemon_id': raw.get('guard_pokemon_id', 0),
            'last_modified': raw['last_modified_timestamp_ms'] // 1000,
        }

    @staticmethod
    def normalize_pokestop(raw):
        return {
            'type': 'pokestop',
            'external_id': raw['id'],
            'lat': raw['latitude'],
            'lon': raw['longitude']
        }

    @staticmethod
    def check_captcha(responses):
        try:
            challenge_url = responses['CHECK_CHALLENGE']['challenge_url']
        except KeyError:
            return False
        else:
            if challenge_url != ' ':
                if conf.CAPTCHA_KEY:
                    return True
                raise CaptchaException
            return False

    @staticmethod
    async def random_sleep(minimum=10.1, maximum=14, loop=LOOP):
        """Sleeps for a bit"""
        await sleep(uniform(minimum, maximum), loop=loop)

    @property
    def start_time(self):
        return self.api.start_time

    @property
    def start_time(self):
        return self.api.start_time

    @property
    def status(self):
        """Returns status message to be displayed in status screen"""
        if self.error_code:
            msg = self.error_code
        else:
            msg = 'P{seen}'.format(
                seen=self.total_seen
            )
        return '[W{worker_no}: {msg}]'.format(
            worker_no=self.worker_no,
            msg=msg
        )

    @property
    def authenticated(self):
        try:
            return self.api._auth_provider.is_login()
        except AttributeError:
            return False


class HandleStub:
    def cancel(self):
        pass


class EmptyGMOException(Exception):
    """Raised when the GMO response is empty."""


class CaptchaException(Exception):
    """Raised when a CAPTCHA is needed."""


class CaptchaSolveException(Exception):
    """Raised when solving a CAPTCHA has failed."""<|MERGE_RESOLUTION|>--- conflicted
+++ resolved
@@ -11,50 +11,25 @@
 from aiopogo.hash_server import HashServer
 from pogeo import get_distance
 
-<<<<<<< HEAD
-from .db import SIGHTING_CACHE, MYSTERY_CACHE, Bounds
-=======
 from .db import SIGHTING_CACHE, MYSTERY_CACHE
->>>>>>> b8c4d655
 from .utils import round_coords, load_pickle, get_device_info, get_spawn_id, get_start_coords, Units, randomize_point
 from .shared import get_logger, LOOP, SessionManager, run_threaded, ACCOUNTS
 from .db_proc import DB_PROC
-<<<<<<< HEAD
-from . import avatar, sanitized as conf
-=======
 from . import avatar, bounds, spawns, sanitized as conf
->>>>>>> b8c4d655
 
 if conf.NOTIFY:
     from .notification import Notifier
 
 if conf.CACHE_CELLS:
-<<<<<<< HEAD
-    from aiopogo.utilities import get_cell_ids
-    from array import typecodes
-=======
     from array import typecodes
     if 'Q' in typecodes:
         from aiopogo.utilities import get_cell_ids_compact as get_cell_ids
     else:
         from pogeo import get_cell_ids
->>>>>>> b8c4d655
 else:
     from pogeo import get_cell_ids
 
 _unit = getattr(Units, conf.SPEED_UNIT.lower())
-<<<<<<< HEAD
-if _unit is Units.miles:
-    SPINNING_SPEED_LIMIT = 21
-    UNIT_STRING = "MPH"
-elif _unit is Units.kilometers:
-    SPINNING_SPEED_LIMIT = 34
-    UNIT_STRING = "KMH"
-elif _unit is Units.meters:
-    SPINNING_SPEED_LIMIT = 34000
-    UNIT_STRING = "m/h"
-_UNIT = _unit.value
-=======
 if conf.SPIN_POKESTOPS:
     if _unit is Units.miles:
         SPINNING_SPEED_LIMIT = 21
@@ -67,9 +42,6 @@
         UNIT_STRING = "m/h"
 UNIT = _unit.value
 del _unit
->>>>>>> b8c4d655
-
-VERSIONS = ('0.57.4', '0.57.3', '0.57.2', '0.55.0')
 
 
 class Worker:
@@ -82,10 +54,6 @@
     g = {'seen': 0, 'captchas': 0}
 
     if conf.CACHE_CELLS:
-<<<<<<< HEAD
-        cell_ids = load_pickle('cells') or {}
-        COMPACT = 'Q' in typecodes
-=======
         cells = load_pickle('cells') or {}
         def cell_ids(self, lat, lon, radius):
             rounded = round_coords((lat, lon), 4)
@@ -97,22 +65,14 @@
                 return cells
     else:
         cell_ids = get_cell_ids
->>>>>>> b8c4d655
 
     login_semaphore = Semaphore(conf.SIMULTANEOUS_LOGINS, loop=LOOP)
     sim_semaphore = Semaphore(conf.SIMULTANEOUS_SIMULATION, loop=LOOP)
 
-<<<<<<< HEAD
-    MULTIPROXY = False
-    if conf.PROXIES:
-        if len(conf.PROXIES) > 1:
-            MULTIPROXY = True
-=======
     multiproxy = False
     if conf.PROXIES:
         if len(conf.PROXIES) > 1:
             multiproxy = True
->>>>>>> b8c4d655
         proxies = cycle(conf.PROXIES)
     else:
         proxies = None
@@ -220,11 +180,7 @@
             raise err
 
         self.error_code = '°'
-<<<<<<< HEAD
-        version = 5704
-=======
         version = 5901
->>>>>>> b8c4d655
         async with self.sim_semaphore:
             self.error_code = 'APP SIMULATION'
             if conf.APP_SIMULATION:
@@ -561,11 +517,7 @@
                     err = e
                 self.error_code = 'PROXY ERROR'
 
-<<<<<<< HEAD
-                if self.MULTIPROXY:
-=======
                 if self.multiproxy:
->>>>>>> b8c4d655
                     self.log.error('{}, swapping proxy.', e)
                     self.swap_proxy()
                 else:
@@ -605,11 +557,7 @@
                 try:
                     if (not dl_hash
                             and conf.FORCED_KILL
-<<<<<<< HEAD
-                            and dl_settings['settings']['minimum_client_version'] not in VERSIONS):
-=======
                             and dl_settings['settings']['minimum_client_version'] not in self.versions):
->>>>>>> b8c4d655
                         err = 'A new version is being forced, exiting.'
                         self.log.error(err)
                         print(err)
@@ -624,13 +572,8 @@
 
     def travel_speed(self, point):
         '''Fast calculation of travel speed to point'''
-<<<<<<< HEAD
-        time_diff = max(time() - self.last_request, conf.SCAN_DELAY)
-        distance = get_distance(self.location, point, _UNIT)
-=======
         time_diff = max(time() - self.last_request, self.scan_delay)
         distance = get_distance(self.location, point, UNIT)
->>>>>>> b8c4d655
         # conversion from seconds to hours
         speed = (distance / time_diff) * 3600
         return speed
@@ -687,11 +630,7 @@
         except ex.ProxyException as e:
             self.error_code = 'PROXY ERROR'
 
-<<<<<<< HEAD
-            if self.MULTIPROXY:
-=======
             if self.multiproxy:
->>>>>>> b8c4d655
                 self.log.error('{} Swapping proxy.', e)
                 self.swap_proxy()
             else:
@@ -701,11 +640,7 @@
         except ex.NianticIPBannedException:
             self.error_code = 'IP BANNED'
 
-<<<<<<< HEAD
-            if self.MULTIPROXY:
-=======
             if self.multiproxy:
->>>>>>> b8c4d655
                 self.log.warning('Swapping out {} due to IP ban.', self.api.proxy)
                 self.swap_proxy()
             else:
@@ -723,11 +658,7 @@
             self.log.warning('{} Giving up.', e)
         except ex.ExpiredHashKeyException as e:
             self.error_code = 'KEY EXPIRED'
-<<<<<<< HEAD
-            err = 'Hash key has expired: {}'.format(conf.HASH_KEY)
-=======
             err = str(e)
->>>>>>> b8c4d655
             self.log.error(err)
             print(err)
             exit()
@@ -758,20 +689,7 @@
         self.log.info('Visiting {0[0]:.4f},{0[1]:.4f}', point)
         start = time()
 
-<<<<<<< HEAD
-        if conf.CACHE_CELLS:
-            rounded = round_coords(point, 4)
-            try:
-                cell_ids = self.cell_ids[rounded]
-            except KeyError:
-                cell_ids = get_cell_ids(*rounded, compact=self.COMPACT)
-                self.cell_ids[rounded] = cell_ids
-        else:
-            cell_ids = get_cell_ids(latitude, longitude, 500)
-
-=======
         cell_ids = self.cell_ids(latitude, longitude, 500)
->>>>>>> b8c4d655
         since_timestamp_ms = (0,) * len(cell_ids)
         request = self.api.create_request()
         request.get_map_objects(cell_id=cell_ids,
@@ -779,11 +697,7 @@
                                 latitude=latitude,
                                 longitude=longitude)
 
-<<<<<<< HEAD
-        diff = self.last_gmo + conf.SCAN_DELAY - time()
-=======
         diff = self.last_gmo + self.scan_delay - time()
->>>>>>> b8c4d655
         if diff > 0:
             await sleep(diff, loop=LOOP)
         responses = await self.call(request)
@@ -809,20 +723,11 @@
         forts_seen = 0
         points_seen = 0
 
-<<<<<<< HEAD
-        if conf.NOTIFY:
-            try:
-                time_of_day = map_objects['time_of_day']
-            except KeyError:
-                self.empty_visits += 1
-                raise EmptyGMOException
-=======
         try:
             time_of_day = map_objects['time_of_day']
         except KeyError:
             self.empty_visits += 1
             raise EmptyGMOException
->>>>>>> b8c4d655
 
         if conf.ITEM_LIMITS and self.bag_full():
             await self.clean_bag()
@@ -837,11 +742,7 @@
                 if conf.NOTIFY and self.notifier.eligible(normalized):
                     if conf.ENCOUNTER:
                         try:
-<<<<<<< HEAD
-                            await self.encounter(normalized)
-=======
                             await self.encounter(normalized, pokemon['spawn_point_id'])
->>>>>>> b8c4d655
                         except CancelledError:
                             DB_PROC.add(normalized)
                             raise
@@ -883,21 +784,12 @@
                 else:
                     DB_PROC.add(self.normalize_gym(fort))
 
-<<<<<<< HEAD
-            if conf.MORE_POINTS or bootstrap:
-                for point in map_cell.get('spawn_points', []):
-                    points_seen += 1
-                    try:
-                        p = (point['latitude'], point['longitude'])
-                        if SPAWNS.have_point(p) or not Bounds.contain(p):
-=======
             if conf.MORE_POINTS:
                 try:
                     for point in map_cell['spawn_points']:
                         points_seen += 1
                         p = point['latitude'], point['longitude']
                         if spawns.have_point(p) or p not in bounds:
->>>>>>> b8c4d655
                             continue
                         spawns.cell_points.add(p)
                 except KeyError:
@@ -1349,10 +1241,6 @@
         return self.api.start_time
 
     @property
-    def start_time(self):
-        return self.api.start_time
-
-    @property
     def status(self):
         """Returns status message to be displayed in status screen"""
         if self.error_code:
