--- conflicted
+++ resolved
@@ -12,23 +12,6 @@
 from sqlalchemy.dialects.postgresql import DOUBLE_PRECISION
 from sqlalchemy.ext.declarative import declarative_base
 
-<<<<<<< HEAD
-from . import utils, spawns, db_proc, sanitized as conf
-from .shared import call_at
-
-if conf.BOUNDARIES:
-    try:
-        from shapely.geometry import Polygon, Point
-
-        if not isinstance(conf.BOUNDARIES, Polygon):
-            raise TypeError('BOUNDARIES must be a shapely Polygon.')
-    except ImportError as e:
-        raise ImportError('BOUNDARIES is set but shapely is not available.') from e
-
-try:
-    if conf.LAST_MIGRATION > time.time():
-        raise ValueError('LAST_MIGRATION must be a timestamp from the past.')
-=======
 from . import utils, bounds, spawns, db_proc, sanitized as conf
 from .shared import call_at
 
@@ -36,7 +19,6 @@
     assert conf.LAST_MIGRATION < time.time()
 except AssertionError:
     raise ValueError('LAST_MIGRATION must be a timestamp from the past.')
->>>>>>> b8c4d655
 except TypeError as e:
     raise TypeError('LAST_MIGRATION must be a numeric timestamp.') from e
 
@@ -108,35 +90,7 @@
 Base = declarative_base()
 
 
-<<<<<<< HEAD
-class Bounds:
-    if conf.BOUNDARIES:
-        boundaries = conf.BOUNDARIES
-
-        @classmethod
-        def contain(cls, p):
-            return cls.boundaries.contains(Point(p))
-    elif conf.STAY_WITHIN_MAP:
-        north = max(conf.MAP_START[0], conf.MAP_END[0])
-        south = min(conf.MAP_START[0], conf.MAP_END[0])
-        east = max(conf.MAP_START[1], conf.MAP_END[1])
-        west = min(conf.MAP_START[1], conf.MAP_END[1])
-
-        @classmethod
-        def contain(cls, p):
-            lat, lon = p
-            return (cls.south <= lat <= cls.north and
-                    cls.west <= lon <= cls.east)
-    else:
-        @staticmethod
-        def contain(p):
-            return True
-
-
-class SightingCache(object):
-=======
 class SightingCache:
->>>>>>> b8c4d655
     """Simple cache for storing actual sightings
 
     It's used in order not to make as many queries to the database.
@@ -363,44 +317,6 @@
         session.close()
 
 
-<<<<<<< HEAD
-def get_spawns(session):
-    spawns = session.query(Spawnpoint)
-    mysteries = set()
-    spawns_dict = {}
-    despawn_times = {}
-    altitudes = {}
-    known_points = set()
-    for spawn in spawns:
-        point = spawn.lat, spawn.lon
-
-        # skip if point is not within boundaries (if applicable)
-        if not Bounds.contain(point):
-            continue
-
-        rounded = utils.round_coords(point, 3)
-        altitudes[rounded] = spawn.alt
-
-        if not spawn.updated or spawn.updated <= conf.LAST_MIGRATION:
-            mysteries.add(point)
-            continue
-
-        if spawn.duration == 60:
-            spawn_time = spawn.despawn_time
-        else:
-            spawn_time = (spawn.despawn_time + 1800) % 3600
-
-        despawn_times[spawn.spawn_id] = spawn.despawn_time
-        spawns_dict[spawn.spawn_id] = (point, spawn_time)
-        if conf.MORE_POINTS:
-            known_points.add(point)
-
-    spawns = OrderedDict(sorted(spawns_dict.items(), key=lambda k: k[1][1]))
-    return spawns, despawn_times, mysteries, altitudes, known_points
-
-
-=======
->>>>>>> b8c4d655
 def get_since():
     """Returns 'since' timestamp that should be used for filtering"""
     return time.mktime(conf.REPORT_SINCE.timetuple())
@@ -618,15 +534,8 @@
 
 def get_sightings(session, after_id=0):
     q = session.query(Sighting) \
-<<<<<<< HEAD
-        .filter(and_( \
-            Sighting.expire_timestamp > time.time(), \
-            Sighting.id > after_id \
-        ))
-=======
         .filter(Sighting.expire_timestamp > time.time(),
                 Sighting.id > after_id)
->>>>>>> b8c4d655
     if conf.MAP_FILTER_IDS:
         q = q.filter(~Sighting.pokemon_id.in_(conf.MAP_FILTER_IDS))
     return q.all()
@@ -692,17 +601,6 @@
     }
 
 
-<<<<<<< HEAD
-def get_despawn_time(session, spawn_id):
-    spawn_time = session.query(Spawnpoint.despawn_time) \
-        .filter(Spawnpoint.spawn_id == spawn_id) \
-        .filter(Spawnpoint.updated > conf.LAST_MIGRATION) \
-        .scalar()
-    return spawn_time
-
-
-=======
->>>>>>> b8c4d655
 def get_first_last(session, spawn_id):
     result = session.query(func.min(Mystery.first_seconds), func.max(Mystery.last_seconds)) \
         .filter(Mystery.spawn_id == spawn_id) \
