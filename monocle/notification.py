from datetime import datetime, timedelta, timezone
from collections import deque
from math import sqrt
from time import monotonic, time
from pkg_resources import resource_stream
from tempfile import TemporaryFile
from asyncio import gather, TimeoutError

from aiohttp import ClientError, DisconnectedError, HttpProcessingError

from .utils import load_pickle, dump_pickle
from .db import session_scope, get_pokemon_ranking, estimate_remaining_time
from .names import MOVES, POKEMON
from .shared import get_logger, SessionManager, LOOP, run_threaded

from . import sanitized as conf


<<<<<<< HEAD
if conf.NOTIFY:
    WEBHOOK = False
=======
WEBHOOK = False
if conf.NOTIFY:
>>>>>>> b8c4d655
    TWITTER = False
    PUSHBULLET = False
    TELEGRAM = False

    if all((conf.TWITTER_CONSUMER_KEY, conf.TWITTER_CONSUMER_SECRET,
            conf.TWITTER_ACCESS_KEY, conf.TWITTER_ACCESS_SECRET)):
        try:
            import peony.utils
            def _get_image_metadata(file_):
                return 'image/png', 'tweet_image', True, file_
            peony.utils.get_image_metadata = _get_image_metadata
            from peony import PeonyClient
        except ImportError as e:
            raise ImportError("You specified a TWITTER_ACCESS_KEY but you don't have peony-twitter installed.") from e
        TWITTER=True

        if conf.TWEET_IMAGES:
            if not conf.ENCOUNTER:
                raise ValueError('You enabled TWEET_IMAGES but ENCOUNTER is not set.')
            try:
                import cairo
            except ImportError as e:
                raise ImportError('You enabled TWEET_IMAGES but Cairo could not be imported.') from e

    if conf.PB_API_KEY:
        try:
            from asyncpushbullet import AsyncPushbullet
        except ImportError as e:
            raise ImportError("You specified a PB_API_KEY but you don't have asyncpushbullet installed.") from e
        PUSHBULLET=True

    if conf.WEBHOOKS:
        try:
            import ujson as json
            jargs = {'double_precision': 17}
        except ImportError:
            import json
            jargs = {}

        HEADERS = {'content-type': 'application/json'}
        if len(conf.WEBHOOKS) == 1:
            HOOK_POINT = next(iter(conf.WEBHOOKS))
            WEBHOOK = 1
        else:
            HOOK_POINTS = conf.WEBHOOKS
            WEBHOOK = 2

    if conf.TELEGRAM_BOT_TOKEN and conf.TELEGRAM_CHAT_ID:
        TELEGRAM=True

    NATIVE = TWITTER or PUSHBULLET or TELEGRAM

    if not (NATIVE or WEBHOOK):
        raise ValueError('NOTIFY is enabled but no keys or webhook address were provided.')

    try:
        if conf.INITIAL_SCORE < conf.MINIMUM_SCORE:
            raise ValueError('INITIAL_SCORE should be greater than or equal to MINIMUM_SCORE.')
    except TypeError:
        raise AttributeError('INITIAL_SCORE or MINIMUM_SCORE are not set.')

    if conf.NOTIFY_RANKING and conf.NOTIFY_IDS:
        raise ValueError('Only set NOTIFY_RANKING or NOTIFY_IDS, not both.')
    elif not any((conf.NOTIFY_RANKING, conf.NOTIFY_IDS, conf.ALWAYS_NOTIFY_IDS)):
        raise ValueError('Must set either NOTIFY_RANKING, NOTIFY_IDS, or ALWAYS_NOTIFY_IDS.')


class NotificationCache:
    def __init__(self):
        self.store = set()

    def __contains__(self, item):
        return item in self.store

    def add(self, item, delay):
        self.store.add(item)
        return LOOP.call_later(delay, self.remove, item)

    def remove(self, item):
        self.store.discard(item)


class PokeImage:
    def __init__(self, pokemon, move1, move2, time_of_day=0):
        self.pokemon_id = pokemon['pokemon_id']
        self.name = POKEMON[self.pokemon_id]
        try:
            self.attack = pokemon['individual_attack']
            self.defense = pokemon['individual_defense']
            self.stamina = pokemon['individual_stamina']
        except KeyError:
            pass
        self.move1 = move1
        self.move2 = move2
        self.time_of_day = time_of_day

    def create(self):
        if self.time_of_day > 1:
            bg = resource_stream('monocle', 'static/monocle-icons/assets/notification-bg-night.png')
        else:
            bg = resource_stream('monocle', 'static/monocle-icons/assets/notification-bg-day.png')
        ims = cairo.ImageSurface.create_from_png(bg)
        self.context = cairo.Context(ims)
        pokepic = resource_stream('monocle', 'static/monocle-icons/original-icons/{}.png'.format(self.pokemon_id))
        self.draw_stats()
        self.draw_image(pokepic, 204, 224)
        self.draw_name()
        image = TemporaryFile(suffix='.png')
        ims.write_to_png(image)
        return image

    def draw_stats(self):
        """Draw the Pokemon's IV's and moves."""

        self.context.set_line_width(1.75)
        text_x = 240

        try:
            self.context.select_font_face(conf.IV_FONT or "monospace")
            self.context.set_font_size(22)

            # black stroke
            self.draw_ivs(text_x)
            self.context.set_source_rgba(0, 0, 0)
            self.context.stroke()

            # white fill
            self.context.move_to(text_x, 90)
            self.draw_ivs(text_x)
            self.context.set_source_rgba(1, 1, 1)
            self.context.fill()
        except AttributeError:
            pass

        if self.move1 or self.move2:
            self.context.select_font_face(conf.MOVE_FONT or "sans-serif")
            self.context.set_font_size(16)

            # black stroke
            self.draw_moves(text_x)
            self.context.set_source_rgba(0, 0, 0)
            self.context.stroke()

            # white fill
            self.draw_moves(text_x)
            self.context.set_source_rgba(1, 1, 1)
            self.context.fill()

    def draw_ivs(self, text_x):
        self.context.move_to(text_x, 90)
        self.context.text_path("Attack:  {:>2}/15".format(self.attack))
        self.context.move_to(text_x, 116)
        self.context.text_path("Defense: {:>2}/15".format(self.defense))
        self.context.move_to(text_x, 142)
        self.context.text_path("Stamina: {:>2}/15".format(self.stamina))

    def draw_moves(self, text_x):
        if self.move1:
            self.context.move_to(text_x, 170)
            self.context.text_path("Move 1: {}".format(self.move1))
        if self.move2:
            self.context.move_to(text_x, 188)
            self.context.text_path("Move 2: {}".format(self.move2))

    def draw_image(self, pokepic, height, width):
        """Draw a scaled image on a given context."""
        ims = cairo.ImageSurface.create_from_png(pokepic)
        # calculate proportional scaling
        img_height = ims.get_height()
        img_width = ims.get_width()
        width_ratio = float(width) / float(img_width)
        height_ratio = float(height) / float(img_height)
        scale_xy = min(height_ratio, width_ratio)
        # scale image and add it
        self.context.save()
        if scale_xy < 1:
            self.context.scale(scale_xy, scale_xy)
            if scale_xy == width_ratio:
                new_height = img_height * scale_xy
                top = (height - new_height) / 2
                self.context.translate(8, top + 8)
            else:
                new_width = img_width * scale_xy
                left = (width - new_width) / 2
                self.context.translate(left + 8, 8)
        else:
            left = (width - img_width) / 2
            top = (height - img_height) / 2
            self.context.translate(left + 8, top + 8)
        self.context.set_source_surface(ims)
        self.context.paint()
        self.context.restore()

    def draw_name(self):
        """Draw the Pokemon's name."""
        self.context.set_line_width(2.5)
        text_x = 240
        text_y = 50
        self.context.select_font_face(conf.NAME_FONT or "sans-serif")
        self.context.set_font_size(32)
        self.context.move_to(text_x, text_y)
        self.context.set_source_rgba(0, 0, 0)
        self.context.text_path(self.name)
        self.context.stroke()
        self.context.move_to(text_x, text_y)
        self.context.set_source_rgba(1, 1, 1)
        self.context.show_text(self.name)


class Notification:
    def __init__(self, pokemon, score, time_of_day):
        self.pokemon = pokemon
        self.name = POKEMON[pokemon['pokemon_id']]
        self.coordinates = pokemon['lat'], pokemon['lon']
        self.score = score
        self.time_of_day = time_of_day
        self.log = get_logger('notifier')
        self.description = 'wild'
        try:
            self.move1 = MOVES[pokemon['move_1']]
            self.move2 = MOVES[pokemon['move_2']]
        except KeyError:
            self.move1 = None
            self.move2 = None

        try:
            if self.score == 1:
                self.description = 'perfect'
            elif self.score > .83:
                self.description = 'great'
            elif self.score > .6:
                self.description = 'good'
        except TypeError:
            pass

        if conf.TZ_OFFSET:
            _tz = timezone(timedelta(hours=conf.TZ_OFFSET))
        else:
            _tz = None
        now = datetime.fromtimestamp(pokemon['seen'], _tz)

        if TWITTER and conf.HASHTAGS:
            self.hashtags = conf.HASHTAGS.copy()
        else:
            self.hashtags = set()

        # check if expiration time is known, or a range
        try:
            self.tth = pokemon['time_till_hidden']
            delta = timedelta(seconds=self.tth)
            self.expire_time = (now + delta).strftime('%I:%M %p').lstrip('0')
        except KeyError:
            self.earliest_tth = pokemon['earliest_tth']
            self.latest_tth = pokemon['latest_tth']
            min_delta = timedelta(seconds=self.earliest_tth)
            max_delta = timedelta(seconds=self.latest_tth)
            self.earliest = now + min_delta
            self.latest = now + max_delta

            # check if the two TTHs end on same minute
            if (self.earliest.minute == self.latest.minute
                    and self.earliest.hour == self.latest.hour):
                self.tth = (self.earliest_tth + self.latest_tth) / 2
                self.delta = timedelta(seconds=self.tth)
                self.expire_time = (
                    now + self.delta).strftime('%I:%M %p').lstrip('0')
            else:
                self.min_expire_time = (
                    now + min_delta).strftime('%I:%M').lstrip('0')
                self.max_expire_time = (
                    now + max_delta).strftime('%I:%M %p').lstrip('0')

        self.map_link = 'https://maps.google.com/maps?q={0[0]:.5f},{0[1]:.5f}'.format(self.coordinates)
        self.place = None

    async def notify(self):
        if conf.LANDMARKS and (TWITTER or PUSHBULLET):
            self.landmark = conf.LANDMARKS.find_landmark(self.coordinates)

        try:
            self.place = self.landmark.generate_string(self.coordinates)
            if TWITTER and self.landmark.hashtags:
                self.hashtags.update(self.landmark.hashtags)
        except AttributeError:
            self.place = self.generic_place_string()

        if PUSHBULLET or TELEGRAM:
            try:
                self.attack = self.pokemon['individual_attack']
                self.defense = self.pokemon['individual_defense']
                self.stamina = self.pokemon['individual_stamina']
            except KeyError:
                pass

        tweeted = False
        pushed = False
        telegram = False

        notifications = []
        if PUSHBULLET:
            notifications.append(self.pbpush())

        if TWITTER:
            notifications.append(self.tweet())

        if TELEGRAM:
            notifications.append(self.sendToTelegram())

        results = await gather(*notifications, loop=LOOP)
        return True in results

    async def sendToTelegram(self):
        session = SessionManager.get()
        TELEGRAM_BASE_URL = "https://api.telegram.org/bot{token}/sendVenue".format(token=conf.TELEGRAM_BOT_TOKEN)
        title = self.name
        try:
            minutes, seconds = divmod(self.tth, 60)
            description = 'Expires at: {} ({:.0f}m{:.0f}s left)'.format(self.expire_time, minutes, seconds)
        except AttributeError:
            description = "It'll expire between {} & {}.".format(self.min_expire_time, self.max_expire_time)

        try:
            title += ' ({}/{}/{})'.format(self.attack, self.defense, self.stamina)
        except AttributeError:
            pass

        payload = {
            'chat_id': conf.TELEGRAM_CHAT_ID,
            'latitude': self.coordinates[0],
            'longitude': self.coordinates[1],
            'title' : title,
            'address' : description,
        }

        try:
            async with session.post(TELEGRAM_BASE_URL, data=payload) as resp:
                try:
                    resp.raise_for_status()
                except HttpProcessingError as e:
                    try:
                        response = await resp.json()
                        self.log.error('Error {} from Telegram: {}', e.code, response['description'])
                    except Exception:
                        self.log.error('Error {} from Telegram: {}', e.code, e.message)
                    return False
                self.log.info('Sent a Telegram notification about {}.', self.name)
                return True
        except (ClientError, DisconnectedError) as e:
            err = e.__cause__ or e
            self.log.error('{} during Telegram notification.', err.__class__.__name__)
            return False
        except Exception:
            self.log.exception('Exception caught in Telegram notification.')
            return False

    async def pbpush(self):
        """ Send a PushBullet notification either privately or to a channel,
        depending on whether or not PB_CHANNEL is set in config.
        """

        pb = self.get_pushbullet_client()

        description = self.description
        try:
            if self.score < .45:
                description = 'weak'
            elif self.score < .35:
                description = 'bad'
        except TypeError:
            pass

        try:
            expiry = 'until {}'.format(self.expire_time)
            minutes, seconds = divmod(self.tth, 60)
            remaining = 'for {:.0f}m{:.0f}s'.format(minutes, seconds)
        except AttributeError:
            expiry = 'until between {} and {}'.format(self.min_expire_time, self.max_expire_time)
            minutes, seconds = divmod(self.earliest_tth, 60)
            min_remaining = '{:.0f}m{:.0f}s'.format(minutes, seconds)
            minutes, seconds = divmod(self.latest_tth, 60)
            max_remaining = '{:.0f}m{:.0f}s'.format(minutes, seconds)
            remaining = 'for between {} and {}'.format(min_remaining, max_remaining)

        title = 'A {} {} will be in {} {}!'.format(description, self.name, conf.AREA_NAME, expiry)

        body = 'It will be {} {}.\n\n'.format(self.place, remaining)
        try:
            body += ('Attack: {}\n'
                     'Defense: {}\n'
                     'Stamina: {}\n'
                     'Move 1: {}\n'
                     'Move 2: {}\n\n').format(self.attack, self.defense, self.stamina, self.move1, self.move2)
        except AttributeError:
            pass

        try:
            try:
                channel = pb.channels[conf.PB_CHANNEL]
            except (IndexError, KeyError):
                channel = None
            await pb.async_push_link(title, self.map_link, body, channel=channel)
        except Exception:
            self.log.exception('Failed to send a PushBullet notification about {}.', self.name)
            return False
        else:
            self.log.info('Sent a PushBullet notification about {}.', self.name)
            return True

    def shorten_tweet(self, tweet_text):
        tweet_text = tweet_text.replace(' meters ', 'm ')

        # remove hashtags until length is short enough
        while len(tweet_text) > 116:
            if self.hashtags:
                hashtag = self.hashtags.pop()
                tweet_text = tweet_text.replace(' #' + hashtag, '')
            else:
                break

        try:
            if len(tweet_text) > 116:
                tweet_text = tweet_text.replace(self.landmark.name,
                                                self.landmark.shortname)
            else:
                return tweet_text

            if len(tweet_text) > 116:
                place = self.landmark.shortname or self.landmark.name
                phrase = self.landmark.phrase
                if self.place.startswith(phrase):
                    place_string = '{} {}'.format(phrase, place)
                else:
                    place_string = 'near {}'.format(place)
                tweet_text = tweet_text.replace(self.place, place_string)
            else:
                return tweet_text
        except AttributeError:
            pass

        if len(tweet_text) > 116:
            try:
                tweet_text = 'A {d} {n} will be {p} until {e}.'.format(
                             d=self.description, n=self.name,
                             p=place_string, e=self.expire_time)
            except AttributeError:
                tweet_text = (
                    "A {d} {n} appeared {p}! It'll expire between {e1} & {e2}."
                    ).format(d=self.description, n=self.name, p=place_string,
                             e1=self.min_expire_time, e2=self.max_expire_time)
        else:
            return tweet_text

        if len(tweet_text) > 116:
            try:
                tweet_text = 'A {d} {n} will expire at {e}.'.format(
                             n=self.name, e=self.expire_time)
            except AttributeError:
                tweet_text = (
                    'A {d} {n} will expire between {e1} & {e2}.').format(
                    d=self.description, n=self.name, e1=self.min_expire_time,
                    e2=self.max_expire_time)
        else:
            return tweet_text

    async def tweet(self):
        """ Create message, reduce it until it fits in a tweet, and then tweet
        it with a link to Google maps and tweet location included.
        """

        tag_string = ''
        try:
            for hashtag in self.hashtags:
                tag_string += ' #{}'.format(hashtag)
        except TypeError:
            pass

        try:
            tweet_text = (
                'A {d} {n} appeared! It will be {p} until {e}. {t}').format(
                d=self.description, n=self.name, p=self.place,
                e=self.expire_time, t=tag_string)
        except AttributeError:
            tweet_text = (
                'A {d} {n} appeared {p}! It will expire sometime between '
                '{e1} and {e2}. {t}').format(
                d=self.description, n=self.name, p=self.place,
                e1=self.min_expire_time, e2=self.max_expire_time,
                t=tag_string)

        if len(tweet_text) > 116:
            tweet_text = self.shorten_tweet(tweet_text)

        tweet_text += ' ' + self.map_link

        media_id = None
        client = self.get_twitter_client()
        if conf.TWEET_IMAGES:
            try:
                image = PokeImage(self.pokemon, self.move1, self.move2, self.time_of_day).create()
            except Exception:
                self.log.exception('Failed to create a Tweet image.')
            else:
                try:
                    media = await client.upload_media(image, auto_convert=False)
                    media_id = media['media_id']
                except Exception:
                    self.log.exception('Failed to upload Tweet image.')
        try:
            await client.api.statuses.update.post(
                status=tweet_text,
                media_ids=media_id,
                lat=str(self.coordinates[0]),
                long=str(self.coordinates[1]),
                display_coordinates=True)
        except Exception:
            self.log.exception('Failed to tweet about {}.', self.name)
            return False
        else:
            self.log.info('Sent a tweet about {}.', self.name)
            return True
        finally:
            try:
                image.close()
            except AttributeError:
                pass

    @staticmethod
    def generic_place_string():
        """ Create a place string with area name (if available)"""
        # no landmarks defined, just use area name
        place = 'in {}'.format(conf.AREA_NAME)
        return place

    @classmethod
    def get_pushbullet_client(cls):
        try:
            return cls._pushbullet_client
        except AttributeError:
            cls._pushbullet_client = AsyncPushbullet(
                api_key=conf.PB_API_KEY,
                loop=LOOP)
            return cls._pushbullet_client

    @classmethod
    def get_twitter_client(cls):
        try:
            return cls._twitter_client
        except AttributeError:
            cls._twitter_client = PeonyClient(
                consumer_key=conf.TWITTER_CONSUMER_KEY,
                consumer_secret=conf.TWITTER_CONSUMER_SECRET,
                access_token=conf.TWITTER_ACCESS_KEY,
                access_token_secret=conf.TWITTER_ACCESS_SECRET,
                session=SessionManager.get(),
                loop=LOOP)
            return cls._twitter_client


class Notifier:

    def __init__(self):
        self.cache = NotificationCache()
        self.notify_ranking = conf.NOTIFY_RANKING
        self.initial_score = conf.INITIAL_SCORE
        self.minimum_score = conf.MINIMUM_SCORE
        self.last_notification = monotonic() - (conf.FULL_TIME / 2)
        self.always_notify = []
        self.log = get_logger('notifier')
        self.never_notify = conf.NEVER_NOTIFY_IDS
        self.rarity_override = conf.RARITY_OVERRIDE
        self.sent = 0
        if self.notify_ranking:
            self.initialize_ranking()
            LOOP.call_later(3600, self.set_notify_ids)
        elif conf.NOTIFY_IDS or conf.ALWAYS_NOTIFY_IDS:
            self.notify_ids = conf.NOTIFY_IDS or conf.ALWAYS_NOTIFY_IDS
            self.always_notify = conf.ALWAYS_NOTIFY_IDS
            self.notify_ranking = len(self.notify_ids)

    def set_notify_ids(self):
        LOOP.create_task(self._set_notify_ids())
        LOOP.call_later(3600, self.set_notify_ids)

    async def _set_notify_ids(self):
        await run_threaded(self.set_ranking)
        self.notify_ids = self.pokemon_ranking[0:self.notify_ranking]
        self.always_notify = set(self.pokemon_ranking[0:conf.ALWAYS_NOTIFY])
        self.always_notify |= set(conf.ALWAYS_NOTIFY_IDS)
        self.log.info('Updated Pokemon rankings.')

    def initialize_ranking(self):
        self.pokemon_ranking = load_pickle('ranking')
        if self.pokemon_ranking:
            self.notify_ids = self.pokemon_ranking[0:self.notify_ranking]
            self.always_notify = set(self.pokemon_ranking[0:conf.ALWAYS_NOTIFY])
            self.always_notify |= set(conf.ALWAYS_NOTIFY_IDS)
        else:
            LOOP.run_until_complete(self._set_notify_ids())

    def set_ranking(self):
        try:
            with session_scope() as session:
                self.pokemon_ranking = get_pokemon_ranking(session)
        except Exception:
            self.log.exception('An exception occurred while trying to update rankings.')
        else:
            dump_pickle('ranking', self.pokemon_ranking)

    def get_rareness_score(self, pokemon_id):
        if pokemon_id in self.rarity_override:
            return self.rarity_override[pokemon_id]
        exclude = len(self.always_notify)
        total = self.notify_ranking - exclude
        ranking = self.notify_ids.index(pokemon_id) - exclude
        percentile = 1 - (ranking / total)
        return percentile

    def get_required_score(self, now=None):
        if self.initial_score == self.minimum_score or conf.FULL_TIME == 0:
            return self.initial_score
        now = now or monotonic()
        time_passed = now - self.last_notification
        subtract = self.initial_score - self.minimum_score
        if time_passed < conf.FULL_TIME:
            subtract *= (time_passed / conf.FULL_TIME)
        return self.initial_score - subtract

    def eligible(self, pokemon):
        pokemon_id = pokemon['pokemon_id']
        encounter_id = pokemon['encounter_id']

        if pokemon_id in self.never_notify:
            return False
        if pokemon_id in self.always_notify:
            return encounter_id not in self.cache
        if (pokemon_id not in self.notify_ids
                and pokemon_id not in self.rarity_override):
            return False
        if conf.IGNORE_RARITY:
            return encounter_id not in self.cache
        try:
            if pokemon['time_till_hidden'] < conf.TIME_REQUIRED:
                return False
        except KeyError:
            pass
        if encounter_id in self.cache:
            return False

        rareness = self.get_rareness_score(pokemon_id)
        highest_score = (rareness + 1) / 2
        score_required = self.get_required_score()
        return highest_score > score_required

    def cleanup(self, encounter_id, handle):
        self.cache.remove(encounter_id)
        handle.cancel()
        return False

    async def notify(self, pokemon, time_of_day):
        """Send a PushBullet notification and/or a Tweet, depending on if their
        respective API keys have been set in config.
        """
        whpushed = False
        notified = False

        pokemon_id = pokemon['pokemon_id']
        name = POKEMON[pokemon_id]

        encounter_id = pokemon['encounter_id']
        if encounter_id in self.cache:
            self.log.info("{} was already notified about.", name)
            return False

        now = monotonic()
        if pokemon_id in self.always_notify:
            score_required = 0
        else:
            score_required = self.get_required_score(now)

        try:
            iv_score = (pokemon['individual_attack'] + pokemon['individual_defense'] + pokemon['individual_stamina']) / 45
        except KeyError:
            if conf.IGNORE_IVS:
                iv_score = None
            else:
                self.log.warning('IVs are supposed to be considered but were not found.')
                return False

        if score_required:
            if conf.IGNORE_RARITY:
                score = iv_score
            elif conf.IGNORE_IVS:
                score = self.get_rareness_score(pokemon_id)
            else:
                rareness = self.get_rareness_score(pokemon_id)
                score = (iv_score + rareness) / 2
        else:
            score = 1

        if score < score_required:
            try:
                self.log.info("{}'s score was {:.3f} (iv: {:.3f}),"
                                 " but {:.3f} was required.",
                                 name, score, iv_score, score_required)
            except TypeError:
                pass
            return False

        if 'time_till_hidden' not in pokemon:
            seen = pokemon['seen'] % 3600
            self.cache.store.add(pokemon['encounter_id'])
            try:
                with session_scope() as session:
                    tth = await run_threaded(estimate_remaining_time, session, pokemon['spawn_id'], seen)
            except Exception:
                self.log.exception('An exception occurred while trying to estimate remaining time.')
                now_epoch = time()
                tth = (pokemon['seen'] + 90 - now_epoch, pokemon['seen'] + 3600 - now_epoch)
            LOOP.call_later(tth[1], self.cache.remove, pokemon['encounter_id'])
            if pokemon_id not in self.always_notify:
                mean = sum(tth) / 2
                if mean < conf.TIME_REQUIRED:
                    self.log.info('{} has only around {} seconds remaining.', name, mean)
                    return False
            pokemon['earliest_tth'], pokemon['latest_tth'] = tth
        else:
            cache_handle = self.cache.add(pokemon['encounter_id'], pokemon['time_till_hidden'])

        if WEBHOOK and NATIVE:
            notified, whpushed = await gather(
                Notification(pokemon, iv_score, time_of_day).notify(),
                self.webhook(pokemon),
                loop=LOOP)
        elif NATIVE:
            notified = await Notification(pokemon, iv_score, time_of_day).notify()
        elif WEBHOOK:
            whpushed = await self.webhook(pokemon)

        if notified or whpushed:
            self.last_notification = monotonic()
            self.sent += 1
            return True
        else:
            return self.cleanup(encounter_id, cache_handle)

    async def webhook(self, pokemon):
        """ Send a notification via webhook
        """
        try:
            tth = pokemon['time_till_hidden']
            ts = pokemon['expire_timestamp']
        except KeyError:
            tth = pokemon['earliest_tth']
            ts = pokemon['seen'] + tth

        data = {
            'type': "pokemon",
            'message': {
                "encounter_id": pokemon['encounter_id'],
                "pokemon_id": pokemon['pokemon_id'],
                "last_modified_time": pokemon['seen'] * 1000,
                "spawnpoint_id": pokemon['spawn_id'],
                "latitude": pokemon['lat'],
                "longitude": pokemon['lon'],
                "disappear_time": ts,
                "time_until_hidden_ms": tth * 1000
            }
        }

        try:
            data['message']['individual_attack'] = pokemon['individual_attack']
            data['message']['individual_defense'] = pokemon['individual_defense']
            data['message']['individual_stamina'] = pokemon['individual_stamina']
            data['message']['move_1'] = pokemon['move_1']
            data['message']['move_2'] = pokemon['move_2']
            data['message']['height'] = pokemon['height']
            data['message']['weight'] = pokemon['weight']
            data['message']['gender'] = pokemon['gender']
        except KeyError:
            pass

        payload = json.dumps(data, **jargs)
        session = SessionManager.get()
        return await self.wh_send(session, payload)

    if WEBHOOK > 1:
        async def wh_send(self, session, payload):
            results = await gather(*tuple(self.hook_post(w, session, payload) for w in HOOK_POINTS), loop=LOOP)
            return True in results
    else:
        async def wh_send(self, session, payload):
            return await self.hook_post(HOOK_POINT, session, payload)

    async def hook_post(self, w, session, payload):
        try:
            async with session.post(w, data=payload, timeout=3, headers=HEADERS) as resp:
                resp.raise_for_status()
                return True
        except HttpProcessingError as e:
            self.log.error('Error {} from webook {}: {}', e.code, w, e.message)
            return False
        except TimeoutError:
            self.log.error('Response timeout from webhook: {}', w)
            return False
        except (ClientError, DisconnectedError) as e:
            err = e.__cause__ or e
            self.log.error('{} on webhook: {}', err.__class__.__name__, w)
            return False
        except CancelledError:
            raise
        except Exception:
            self.log.exception('Error from webhook: {}', w)
            return False<|MERGE_RESOLUTION|>--- conflicted
+++ resolved
@@ -16,13 +16,8 @@
 from . import sanitized as conf
 
 
-<<<<<<< HEAD
-if conf.NOTIFY:
-    WEBHOOK = False
-=======
 WEBHOOK = False
 if conf.NOTIFY:
->>>>>>> b8c4d655
     TWITTER = False
     PUSHBULLET = False
     TELEGRAM = False
