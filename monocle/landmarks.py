from logging import getLogger

from shapely.geometry import Point, Polygon, shape, box, LineString
from shapely import speedups
from geopy import Nominatim
from pogeo import get_distance
<<<<<<< HEAD
=======

if speedups.available:
    speedups.enable()
>>>>>>> b8c4d655


class FailedQuery(Exception):
    """Raised when no location is found."""


class Landmark:
    ''' Contains information about user-defined landmarks.'''
    log = getLogger('landmarks')

    def __init__(self, name, shortname=None, points=None, query=None,
                 hashtags=None, phrase=None, is_area=False, query_suffix=None):
        self.name = name
        self.shortname = shortname
        self.is_area = is_area

        if not points and not query:
            query = name.lstrip('the ')

        if ((query_suffix and query) and
                query_suffix.lower() not in query.lower()):
            query = '{} {}'.format(query, query_suffix)

        self.location = None
        if query:
            self.query_location(query)
        elif points:
            try:
                length = len(points)
                if length > 2:
                    self.location = Polygon(points)
                elif length == 2:
                    self.location = box(points[0][0], points[0][1],
                                        points[1][0], points[1][1])
                elif length == 1:
                    self.location = Point(*points[0])
            except TypeError:
                raise ValueError('points must be a list/tuple of lists/tuples'
                                 ' containing 2 coordinates each')

        if not self.location:
            raise ValueError('No location provided for {}. Must provide'
                             ' either points, or query.'.format(self.name))
        elif not isinstance(self.location, (Point, Polygon, LineString)):
            raise NotImplementedError('{} is a {} which is not supported'
                                      .format(self.name, self.location.type))
        self.south, self.west, self.north, self.east = self.location.bounds

        # very imprecise conversion to square meters
        self.size = self.location.area * 12100000000

        if phrase:
            self.phrase = phrase
        elif is_area:
            self.phrase = 'in'
        else:
            self.phrase = 'at'

        self.hashtags = hashtags

    def __contains__(self, coordinates):
        """determine if a point is within this object range"""
        lat, lon = coordinates
        if (self.south <= lat <= self.north and
                self.west <= lon <= self.east):
            return self.location.contains(Point(lat, lon))
        return False

    def query_location(self, query):
        def swap_coords(geojson):
            out = []
            for x in geojson:
                if isinstance(x, list):
                    out.append(swap_coords(x))
                else:
                    return geojson[1], geojson[0]
            return out

        nom = Nominatim()
        try:
            geo = nom.geocode(query=query, geometry='geojson', timeout=3).raw
            geojson = geo['geojson']
        except (AttributeError, KeyError):
            raise FailedQuery('Query for {} did not return results.'.format(query))
        self.log.info('Nominatim returned {} for {}'.format(geo['display_name'], query))
        geojson['coordinates'] = swap_coords(geojson['coordinates'])
        self.location = shape(geojson)

    def get_coordinates(self):
        if isinstance(self.location, Polygon):
            return tuple(self.location.exterior.coordinates)
        else:
            return self.location.coords[0]

    def generate_string(self, coordinates):
        if coordinates in self:
            return '{} {}'.format(self.phrase, self.name)
        distance = self.distance_from_point(coordinates)
        if distance < 50 or (self.is_area and distance < 100):
            return '{} {}'.format(self.phrase, self.name)
        else:
            return '{:.0f} meters from {}'.format(distance, self.name)

    def distance_from_point(self, coordinates):
        point = Point(*coordinates)
        if isinstance(self.location, Point):
            nearest = self.location
        else:
            nearest = self.nearest_point(point)
        return get_distance(coordinates, nearest.coords[0])

    def nearest_point(self, point):
        '''Find nearest point in geometry, measured from given point.'''
        if isinstance(self.location, Polygon):
            segs = self.pairs(self.location.exterior.coords)
        elif isinstance(self.location, LineString):
            segs = self.pairs(self.location.coords)
        else:
            raise NotImplementedError('project_point_to_object not implemented'
                                      "for geometry type '{}'.".format(
                                      self.location.type))

        nearest_point = None
        min_dist = float("inf")

        for seg_start, seg_end in segs:
            line_start = Point(seg_start)
            line_end = Point(seg_end)

            intersection_point = self.project_point_to_line(
                point, line_start, line_end)
            cur_dist = point.distance(intersection_point)

            if cur_dist < min_dist:
                min_dist = cur_dist
                nearest_point = intersection_point
        return nearest_point

    @staticmethod
    def pairs(lst):
        """Iterate over a list in overlapping pairs."""
        i = iter(lst)
        prev = next(i)
        for item in i:
            yield prev, item
            prev = item

    @staticmethod
    def project_point_to_line(point, line_start, line_end):
        '''Find nearest point on a straight line,
           measured from given point.'''
        line_magnitude = line_start.distance(line_end)

        u = (((point.x - line_start.x) * (line_end.x - line_start.x) +
              (point.y - line_start.y) * (line_end.y - line_start.y))
             / (line_magnitude ** 2))

        # closest point does not fall within the line segment,
        # take the shorter distance to an endpoint
        if u < 0.00001 or u > 1:
            ix = point.distance(line_start)
            iy = point.distance(line_end)
            if ix > iy:
                return line_end
            else:
                return line_start
        else:
            ix = line_start.x + u * (line_end.x - line_start.x)
            iy = line_start.y + u * (line_end.y - line_start.y)
            return Point([ix, iy])


class Landmarks:

    def __init__(self, query_suffix=None):
        self.points_of_interest = set()
        self.areas = set()
        self.query_suffix = query_suffix

    def add(self, *args, **kwargs):
        if ('query_suffix' not in kwargs) and self.query_suffix and (
                'query' not in kwargs):
            kwargs['query_suffix'] = self.query_suffix
        landmark = Landmark(*args, **kwargs)
        if landmark.is_area:
            self.areas.add(landmark)
        else:
            self.points_of_interest.add(landmark)
        if landmark.size < 1:
            print(landmark.name, type(landmark.location), '\n')
        else:
            print(landmark.name, landmark.size, type(landmark.location), '\n')

    def find_landmark(self, coords, max_distance=750):
        landmark = find_within(self.points_of_interest, coords)
        if landmark:
            return landmark
        landmark, distance = find_closest(self.points_of_interest, coords)
        try:
            if distance < max_distance:
                return landmark
        except TypeError:
            pass

        area = find_within(self.areas, coords)
        if area:
            return area

        area, area_distance = find_closest(self.areas, coords)

        try:
            if area and area_distance < distance:
                return area
            else:
                return landmark
        except TypeError:
            return area


def find_within(landmarks, coordinates):
    within = [landmark for landmark in landmarks if coordinates in landmark]
    found = len(within)
    if found == 1:
        return within[0]
    if found:
        landmarks = iter(within)
        smallest = next(landmarks)
        smallest_size = landmark.size
        for landmark in landmarks:
            if landmark.size < smallest_size:
                smallest = landmark
                smallest_size = landmark.size
        return smallest
    return None


def find_closest(landmarks, coordinates):
    landmarks = iter(landmarks)
    try:
        closest_landmark = next(landmarks)
    except StopIteration:
        return None, None
    shortest_distance = closest_landmark.distance_from_point(coordinates)
    for landmark in landmarks:
        distance = landmark.distance_from_point(coordinates)
        if distance <= shortest_distance:
            if (distance == shortest_distance
                    and landmark.size > closest_landmark.size):
                continue
            shortest_distance = distance
            closest_landmark = landmark
    return closest_landmark, shortest_distance<|MERGE_RESOLUTION|>--- conflicted
+++ resolved
@@ -4,12 +4,9 @@
 from shapely import speedups
 from geopy import Nominatim
 from pogeo import get_distance
-<<<<<<< HEAD
-=======
 
 if speedups.available:
     speedups.enable()
->>>>>>> b8c4d655
 
 
 class FailedQuery(Exception):
