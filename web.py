#!/usr/bin/env python3

from datetime import datetime
from pkg_resources import resource_filename

import json

from flask import Flask, request, render_template, jsonify, Markup

<<<<<<< HEAD
from monocle import db, utils, sanitized as conf
from monocle.names import POKEMON_NAMES, MOVES, POKEMON_MOVES

from monocle.web_utils import *


GOOGLE_MAPS_KEY = conf.GOOGLE_MAPS_KEY if conf.REPORT_MAPS else None

app = Flask(__name__, template_folder=resource_filename('monocle', 'templates'), static_folder=resource_filename('monocle', 'static'))

extra_css_js = ''
social_links = ''
init_js_vars = (
    "_defaultSettings['FIXED_OPACITY'] = '{}'; "
    "_defaultSettings['SHOW_TIMER'] = '{}'; "
    "_defaultSettings['TRASH_IDS'] = [{}]; ".format(int(conf.FIXED_OPACITY), int(conf.SHOW_TIMER), ', '.join(str(p_id) for p_id in conf.TRASH_IDS))
)

if conf.LOAD_CUSTOM_HTML_FILE:
    mapfile = 'custom.html'
else:
    mapfile = 'newmap.html'

if conf.LOAD_CUSTOM_CSS_FILE:
    extra_css_js += '<link rel="stylesheet" href="static/css/custom.css">'

if conf.LOAD_CUSTOM_JS_FILE:
    extra_css_js += '<script type="text/javascript" src="static/js/custom.js"></script>'

if conf.FB_PAGE_ID:
    social_links += '<a class="map_btn facebook-icon" target="_blank" href="https://www.facebook.com/' + conf.FB_PAGE_ID + '"></a>'

if conf.TWITTER_SCREEN_NAME:
    social_links += '<a class="map_btn twitter-icon" target="_blank" href="https://www.twitter.com/' + conf.TWITTER_SCREEN_NAME + '"></a>'

if conf.DISCORD_INVITE_ID:
    social_links += '<a class="map_btn discord-icon" target="_blank" href="https://discord.gg/' + conf.DISCORD_INVITE_ID + '"></a>'

if conf.TELEGRAM_USERNAME:
    social_links += '<a class="map_btn telegram-icon" target="_blank" href="https://www.telegram.me/' + conf.TELEGRAM_USERNAME + '"></a>'

@app.route('/')
def fullmap():
    return render_template(
        mapfile,
        area_name=conf.AREA_NAME,
        map_center=utils.MAP_CENTER,
        map_provider_url=conf.MAP_PROVIDER_URL,
        map_provider_attribution=conf.MAP_PROVIDER_ATTRIBUTION,
        social_links=Markup(social_links),
        init_js_vars=Markup(init_js_vars),
        extra_css_js=Markup(extra_css_js)
=======
from monocle import db, sanitized as conf
from monocle.names import POKEMON, MOVES
from monocle.web_utils import *
from monocle.bounds import area, center


GOOGLE_MAPS_KEY = conf.GOOGLE_MAPS_KEY if conf.REPORT_MAPS else None
MAPFILE = 'custom.html' if conf.LOAD_CUSTOM_HTML_FILE else 'newmap.html'

CSS_JS = ''
SOCIAL_LINKS = ''
JS_VARS = Markup(
    "_defaultSettings['FIXED_OPACITY'] = '{:d}'; "
    "_defaultSettings['SHOW_TIMER'] = '{:d}'; "
    "_defaultSettings['TRASH_IDS'] = [{}]; ".format(conf.FIXED_OPACITY, conf.SHOW_TIMER, ', '.join(str(p_id) for p_id in conf.TRASH_IDS))
)
if conf.LOAD_CUSTOM_CSS_FILE:
    CSS_JS += '<link rel="stylesheet" href="static/css/custom.css">'
if conf.LOAD_CUSTOM_JS_FILE:
    CSS_JS += '<script type="text/javascript" src="static/js/custom.js"></script>'
if conf.FB_PAGE_ID:
    SOCIAL_LINKS += '<a class="map_btn facebook-icon" target="_blank" href="https://www.facebook.com/' + conf.FB_PAGE_ID + '"></a>'
if conf.TWITTER_SCREEN_NAME:
    SOCIAL_LINKS += '<a class="map_btn twitter-icon" target="_blank" href="https://www.twitter.com/' + conf.TWITTER_SCREEN_NAME + '"></a>'
if conf.DISCORD_INVITE_ID:
    SOCIAL_LINKS += '<a class="map_btn discord-icon" target="_blank" href="https://discord.gg/' + conf.DISCORD_INVITE_ID + '"></a>'
if conf.TELEGRAM_USERNAME:
    SOCIAL_LINKS += '<a class="map_btn telegram-icon" target="_blank" href="https://www.telegram.me/' + conf.TELEGRAM_USERNAME + '"></a>'
CSS_JS = Markup(CSS_JS)
SOCIAL_LINKS = Markup(SOCIAL_LINKS)

app = Flask(__name__, template_folder=resource_filename('monocle', 'templates'), static_folder=resource_filename('monocle', 'static'))

@app.route('/')
def fullmap():
    return render_template(
        MAPFILE,
        area_name=conf.AREA_NAME,
        map_center=center,
        map_provider_url=conf.MAP_PROVIDER_URL,
        map_provider_attribution=conf.MAP_PROVIDER_ATTRIBUTION,
        social_links=SOCIAL_LINKS,
        init_js_vars=JS_VARS,
        extra_css_js=CSS_JS
>>>>>>> b8c4d655
    )


@app.route('/data')
def pokemon_data():
    last_id = request.args.get('last_id', 0)
    return jsonify(get_pokemarkers(last_id))


@app.route('/gym_data')
def gym_data():
    return jsonify(get_gym_markers())


@app.route('/spawnpoints')
def get_spawn_points():
    return jsonify(get_spawnpoint_markers())


@app.route('/pokestops')
def get_pokestops():
    return jsonify(get_pokestop_markers())


@app.route('/scan_coords')
def scan_coords():
    return jsonify(get_scan_coords())


if conf.MAP_WORKERS:
    workers = Workers()


    @app.route('/workers_data')
    def workers_data():
        return jsonify(get_worker_markers(workers))


    @app.route('/workers')
    def workers_map():
        return render_template(
            'workersmap.html',
            area_name=conf.AREA_NAME,
<<<<<<< HEAD
            map_center=utils.MAP_CENTER,
            map_provider_url=conf.MAP_PROVIDER_URL,
            map_provider_attribution=conf.MAP_PROVIDER_ATTRIBUTION
=======
            map_center=center,
            map_provider_url=conf.MAP_PROVIDER_URL,
            map_provider_attribution=conf.MAP_PROVIDER_ATTRIBUTION,
            social_links=SOCIAL_LINKS
>>>>>>> b8c4d655
        )


@app.route('/report')
def report_main():
    with db.session_scope() as session:
        counts = db.get_sightings_per_pokemon(session)
        pokemon_names = POKEMON

        count = sum(counts.values())
        counts_tuple = tuple(counts.items())
        nonexistent = [(x, pokemon_names[x]) for x in range(1, 252) if x not in counts]
        del counts

        top_pokemon = list(counts_tuple[-30:])
        top_pokemon.reverse()
        bottom_pokemon = counts_tuple[:30]
<<<<<<< HEAD
        nonexistent = [(x, POKEMON_NAMES[x]) for x in range(1, 252) if x not in counts]
=======
>>>>>>> b8c4d655
        rare_pokemon = [r for r in counts_tuple if r[0] in conf.RARE_IDS]
        if rare_pokemon:
            rare_sightings = db.get_all_sightings(
                session, [r[0] for r in rare_pokemon]
            )
        else:
            rare_sightings = []
        js_data = {
            'charts_data': {
                'punchcard': db.get_punch_card(session),
                'top30': [(pokemon_names[r[0]], r[1]) for r in top_pokemon],
                'bottom30': [
                    (pokemon_names[r[0]], r[1]) for r in bottom_pokemon
                ],
                'rare': [
                    (pokemon_names[r[0]], r[1]) for r in rare_pokemon
                ],
            },
            'maps_data': {
                'rare': [sighting_to_marker(s) for s in rare_sightings],
            },
            'map_center': center,
            'zoom': 13,
        }
    icons = {
        'top30': [(r[0], pokemon_names[r[0]]) for r in top_pokemon],
        'bottom30': [(r[0], pokemon_names[r[0]]) for r in bottom_pokemon],
        'rare': [(r[0], pokemon_names[r[0]]) for r in rare_pokemon],
        'nonexistent': nonexistent
    }
    session_stats = db.get_session_stats(session)
    return render_template(
        'report.html',
        current_date=datetime.now(),
        area_name=conf.AREA_NAME,
        area_size=area,
        total_spawn_count=count,
        spawns_per_hour=count // session_stats['length_hours'],
        session_start=session_stats['start'],
        session_end=session_stats['end'],
        session_length_hours=session_stats['length_hours'],
        js_data=js_data,
        icons=icons,
        google_maps_key=GOOGLE_MAPS_KEY,
    )


@app.route('/report/<int:pokemon_id>')
def report_single(pokemon_id):
    with db.session_scope() as session:
        session_stats = db.get_session_stats(session)
        js_data = {
            'charts_data': {
                'hours': db.get_spawns_per_hour(session, pokemon_id),
            },
            'map_center': center,
            'zoom': 13,
        }
        return render_template(
            'report_single.html',
            current_date=datetime.now(),
            area_name=conf.AREA_NAME,
<<<<<<< HEAD
            area_size=utils.get_scan_area(),
=======
            area_size=area,
>>>>>>> b8c4d655
            pokemon_id=pokemon_id,
            pokemon_name=POKEMON[pokemon_id],
            total_spawn_count=db.get_total_spawns_count(session, pokemon_id),
            session_start=session_stats['start'],
            session_end=session_stats['end'],
            session_length_hours=int(session_stats['length_hours']),
            google_maps_key=GOOGLE_MAPS_KEY,
            js_data=js_data,
        )


@app.route('/report/heatmap')
def report_heatmap():
    pokemon_id = request.args.get('id')
    with db.session_scope() as session:
        return json.dumps(db.get_all_spawn_coords(session, pokemon_id=pokemon_id))


def main():
    args = get_args()
    app.run(debug=args.debug, threaded=True, host=args.host, port=args.port)


if __name__ == '__main__':
    main()<|MERGE_RESOLUTION|>--- conflicted
+++ resolved
@@ -7,60 +7,6 @@
 
 from flask import Flask, request, render_template, jsonify, Markup
 
-<<<<<<< HEAD
-from monocle import db, utils, sanitized as conf
-from monocle.names import POKEMON_NAMES, MOVES, POKEMON_MOVES
-
-from monocle.web_utils import *
-
-
-GOOGLE_MAPS_KEY = conf.GOOGLE_MAPS_KEY if conf.REPORT_MAPS else None
-
-app = Flask(__name__, template_folder=resource_filename('monocle', 'templates'), static_folder=resource_filename('monocle', 'static'))
-
-extra_css_js = ''
-social_links = ''
-init_js_vars = (
-    "_defaultSettings['FIXED_OPACITY'] = '{}'; "
-    "_defaultSettings['SHOW_TIMER'] = '{}'; "
-    "_defaultSettings['TRASH_IDS'] = [{}]; ".format(int(conf.FIXED_OPACITY), int(conf.SHOW_TIMER), ', '.join(str(p_id) for p_id in conf.TRASH_IDS))
-)
-
-if conf.LOAD_CUSTOM_HTML_FILE:
-    mapfile = 'custom.html'
-else:
-    mapfile = 'newmap.html'
-
-if conf.LOAD_CUSTOM_CSS_FILE:
-    extra_css_js += '<link rel="stylesheet" href="static/css/custom.css">'
-
-if conf.LOAD_CUSTOM_JS_FILE:
-    extra_css_js += '<script type="text/javascript" src="static/js/custom.js"></script>'
-
-if conf.FB_PAGE_ID:
-    social_links += '<a class="map_btn facebook-icon" target="_blank" href="https://www.facebook.com/' + conf.FB_PAGE_ID + '"></a>'
-
-if conf.TWITTER_SCREEN_NAME:
-    social_links += '<a class="map_btn twitter-icon" target="_blank" href="https://www.twitter.com/' + conf.TWITTER_SCREEN_NAME + '"></a>'
-
-if conf.DISCORD_INVITE_ID:
-    social_links += '<a class="map_btn discord-icon" target="_blank" href="https://discord.gg/' + conf.DISCORD_INVITE_ID + '"></a>'
-
-if conf.TELEGRAM_USERNAME:
-    social_links += '<a class="map_btn telegram-icon" target="_blank" href="https://www.telegram.me/' + conf.TELEGRAM_USERNAME + '"></a>'
-
-@app.route('/')
-def fullmap():
-    return render_template(
-        mapfile,
-        area_name=conf.AREA_NAME,
-        map_center=utils.MAP_CENTER,
-        map_provider_url=conf.MAP_PROVIDER_URL,
-        map_provider_attribution=conf.MAP_PROVIDER_ATTRIBUTION,
-        social_links=Markup(social_links),
-        init_js_vars=Markup(init_js_vars),
-        extra_css_js=Markup(extra_css_js)
-=======
 from monocle import db, sanitized as conf
 from monocle.names import POKEMON, MOVES
 from monocle.web_utils import *
@@ -105,7 +51,6 @@
         social_links=SOCIAL_LINKS,
         init_js_vars=JS_VARS,
         extra_css_js=CSS_JS
->>>>>>> b8c4d655
     )
 
 
@@ -149,16 +94,10 @@
         return render_template(
             'workersmap.html',
             area_name=conf.AREA_NAME,
-<<<<<<< HEAD
-            map_center=utils.MAP_CENTER,
-            map_provider_url=conf.MAP_PROVIDER_URL,
-            map_provider_attribution=conf.MAP_PROVIDER_ATTRIBUTION
-=======
             map_center=center,
             map_provider_url=conf.MAP_PROVIDER_URL,
             map_provider_attribution=conf.MAP_PROVIDER_ATTRIBUTION,
             social_links=SOCIAL_LINKS
->>>>>>> b8c4d655
         )
 
 
@@ -176,10 +115,6 @@
         top_pokemon = list(counts_tuple[-30:])
         top_pokemon.reverse()
         bottom_pokemon = counts_tuple[:30]
-<<<<<<< HEAD
-        nonexistent = [(x, POKEMON_NAMES[x]) for x in range(1, 252) if x not in counts]
-=======
->>>>>>> b8c4d655
         rare_pokemon = [r for r in counts_tuple if r[0] in conf.RARE_IDS]
         if rare_pokemon:
             rare_sightings = db.get_all_sightings(
@@ -242,11 +177,7 @@
             'report_single.html',
             current_date=datetime.now(),
             area_name=conf.AREA_NAME,
-<<<<<<< HEAD
-            area_size=utils.get_scan_area(),
-=======
             area_size=area,
->>>>>>> b8c4d655
             pokemon_id=pokemon_id,
             pokemon_name=POKEMON[pokemon_id],
             total_spawn_count=db.get_total_spawns_count(session, pokemon_id),
