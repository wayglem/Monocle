# Monocle

<<<<<<< HEAD
[![Build Status](https://travis-ci.org/Noctem/Monocle.svg?branch=develop)](https://travis-ci.org/Noctem/Monocle)
=======
[![Build Status](https://travis-ci.org/Noctem/Monocle.svg?branch=master)](https://travis-ci.org/Noctem/Monocle)
>>>>>>> e8058933

Monocle is the distinguished Pokémon Go scanner capable of scanning large areas for spawns. Features spawnpoint scanning, Twitter and PushBullet notifications, accurate expiration times and estimates based on historical data, pokestop and gym collection, a CAPTCHA solving script, and more.

A [demonstration of the Twitter notifications can be viewed here](https://twitter.com/SLCPokemon).

[![Distinguished Pokemon](https://i.imgur.com/9vud1wo.jpg)](https://darkestnight.deviantart.com/art/A-Distinguished-Pokeman-208009200)


## How does it work?

It uses a database table of spawnpoints and expiration times to visit points soon after Pokemon spawn. For each point it determines which eligible worker can reach the point with the lowest speed, or tries again if all workers would be over the configurable speed limit. This method scans very efficiently and finds Pokemon very soon after they spawn, and also leads to unpredictable worker movements that look less robotic. The spawnpoint database continually expands as Pokemon are discovered. If you don't have enough accounts to keep up with the number of spawns in your database, it will automatically skip points that are unreachable within the speed limit or points that it has already seen spawn that cycle from other nearby points.

If you don't have an existing database of spawn points it will spread your workers out over the area you specify in config and collect the locations of spawn points from GetMapObjects requests. It will then visit those points whenever it doesn't have a known spawn (with its expiration time) to visit soon. So it will gradually learn the expiration times of more and more spawn points as you use it.

There's also a simple interface that displays active Pokemon on a map, and can generate nice-looking reports.

Since it uses [Leaflet](http://leafletjs.com/) for mapping, the appearance and data source can easily be configured to match [any of these](https://leaflet-extras.github.io/leaflet-providers/preview/) with the `MAP_PROVIDER_URL` config option.

## Features

- accurate timestamp information whenever possible with historical data
- Twitter, PushBullet, and Telegram notifications
  - references nearest landmark from your own list
- IV/moves detection, storage, notification, and display
  - produces nice image of Pokémon with stats for Twitter
  - can configure to get IVs for all Pokémon or only those eligible for notification
- stores Pokémon, gyms, and pokestops in database
- spawnpoint scanning with or without an existing database of spawns
- automatic account swapping for CAPTCHAs and other problems
- pickle storage to improve speed and reduce database queries
- manual CAPTCHA solving that instantly puts accounts back in rotation
- closely emulates the client to reduce CAPTCHAs and bans
- automatic device_info generation and retention
- aims at being very stable for long-term runs
- able to map entire city (or larger area)
- reports for gathered data
- asyncio coroutines
- support for Bossland's hashing server
  - displays key usage stats in real time

## Setting up
1. Install Python 3.5 or later (3.6 is recommended)
<<<<<<< HEAD
2. `git clone --recursive https://github.com/Noctem/Monocle.git`
  * Optionally install a custom icon package from elsewhere
3. Copy *config.example.py* to *monocle/config.py* and customize it with your location, database information, and any other relevant settings. The comments in the config example provide some information about the options.
4. Fill in *accounts.example.csv* with your own accounts and save it as *accounts.csv*.
  * You only need to fill in the usernames and passwords, the other columns will be generated for you if left blank.
5. `pip3 install -r requirements.txt`
=======
2. `git clone https://github.com/Noctem/Monocle.git` or download the [zip](https://github.com/Noctem/Monocle/archive/master.zip)
3. Copy `config.example.py` to `pokeminer/config.py` and customize it with your accounts, location, database information, and any other relevant settings. The comments in the config example provide some information about the options.
4. `pip3 install -r requirements.txt`
>>>>>>> e8058933
  * Optionally `pip3 install` additional packages listed in optional-requirements
    * *asyncpushbullet* is required for PushBullet notifications
    * *peony-twitter* is required for Twitter notifications
    * *shapely* is required for landmarks or boundary polygons
    * *selenium* (and [ChromeDriver](https://sites.google.com/a/chromium.org/chromedriver/)) are required for manually solving CAPTCHAs
    * *uvloop* provides better event loop performance
    * *pycairo* is required for generating IV/move images
    * *mysqlclient* is required for using a MySQL database
    * *psycopg2* is required for using a PostgreSQL database
    * *aiosocks* is required for using SOCKS proxies
    * *cchardet* and *aiodns* provide better performance with aiohttp
    * *numba* provides better performance through JIT compilation
    * *sanic* and *asyncpg* (and a Postgres DB) are required for web-sanic
    * *ujson* for better JSON encoding and decoding performance
6. Run `python3 create_db.py` from the command line
7. Run `python3 scan.py`
  * Optionally run the live map interface and reporting system: `python3 web.py`


**Note**: Monocle works with Python 3.5 or later only. Python 2.7 is **not supported** and is not compatible at all since I moved from threads to coroutines. Seriously, it's 2016, Python 2.7 hasn't been developed for 6 years, why don't you upgrade already?

Note that if you want more than 10 workers simultaneously running, SQLite is likely not the best choice. I personally use and recommend PostgreSQL, but MySQL and SQLite should also work.


## Reports

There are three reports, all available as web pages on the same server as the live map:

1. Overall report, available at `/report`
2. Single species report, available at `/report/<pokemon_id>`
3. Gym statistics page, available by running `gyms.py`

The workers' live locations and stats can be viewed from the main map by enabling the workers layer, or at `/workers` (communicates directly with the worker process and requires no DB queries).

The gyms statistics server is in a separate file, because it's intended to be shared publicly as a webpage.

[![gyms](https://i.imgur.com/MWpHAEWm.jpg)](monocle/static/demo/gyms.png)

## License

See [LICENSE](LICENSE).

This project is based on the coroutines branch of [pokeminer](https://github.com/modrzew/pokeminer/tree/coroutines) (now discontinued). *Pokeminer* was originally based on an early version of [PokemonGo-Map](https://github.com/AHAAAAAAA/PokemonGo-Map), but no longer shares any code with it. It uses [aiopogo](https://github.com/Noctem/aiopogo), my fork of pgoapi which uses *aiohttp* for asynchronous network requests.

The [excellent image](https://darkestnight.deviantart.com/art/A-Distinguished-Pokeman-208009200) near the top of this README was painted by [darkestnight](https://darkestnight.deviantart.com/).<|MERGE_RESOLUTION|>--- conflicted
+++ resolved
@@ -1,16 +1,10 @@
-# Monocle
+# pokeminer+
 
-<<<<<<< HEAD
-[![Build Status](https://travis-ci.org/Noctem/Monocle.svg?branch=develop)](https://travis-ci.org/Noctem/Monocle)
-=======
 [![Build Status](https://travis-ci.org/Noctem/Monocle.svg?branch=master)](https://travis-ci.org/Noctem/Monocle)
->>>>>>> e8058933
 
-Monocle is the distinguished Pokémon Go scanner capable of scanning large areas for spawns. Features spawnpoint scanning, Twitter and PushBullet notifications, accurate expiration times and estimates based on historical data, pokestop and gym collection, a CAPTCHA solving script, and more.
+A Pokémon Go scraper capable of scanning large areas for Pokémon spawns over long periods of time. Features spawnpoint scanning, Twitter and PushBullet notifications, accurate expiration times and estimates based on historical data, pokestop and gym collection, a CAPTCHA solving script, and more.
 
-A [demonstration of the Twitter notifications can be viewed here](https://twitter.com/SLCPokemon).
-
-[![Distinguished Pokemon](https://i.imgur.com/9vud1wo.jpg)](https://darkestnight.deviantart.com/art/A-Distinguished-Pokeman-208009200)
+[A demonstration of the Twitter notifications can be viewed here](https://twitter.com/SLCPokemon).
 
 
 ## How does it work?
@@ -26,9 +20,9 @@
 ## Features
 
 - accurate timestamp information whenever possible with historical data
-- Twitter, PushBullet, and Telegram notifications
+- Twitter and PushBullet notifications
   - references nearest landmark from your own list
-- IV/moves detection, storage, notification, and display
+- IV/moves detection, storage, and notification
   - produces nice image of Pokémon with stats for Twitter
   - can configure to get IVs for all Pokémon or only those eligible for notification
 - stores Pokémon, gyms, and pokestops in database
@@ -39,7 +33,7 @@
 - closely emulates the client to reduce CAPTCHAs and bans
 - automatic device_info generation and retention
 - aims at being very stable for long-term runs
-- able to map entire city (or larger area)
+- able to map entire city (or larger area) in real time
 - reports for gathered data
 - asyncio coroutines
 - support for Bossland's hashing server
@@ -47,38 +41,29 @@
 
 ## Setting up
 1. Install Python 3.5 or later (3.6 is recommended)
-<<<<<<< HEAD
-2. `git clone --recursive https://github.com/Noctem/Monocle.git`
-  * Optionally install a custom icon package from elsewhere
-3. Copy *config.example.py* to *monocle/config.py* and customize it with your location, database information, and any other relevant settings. The comments in the config example provide some information about the options.
-4. Fill in *accounts.example.csv* with your own accounts and save it as *accounts.csv*.
-  * You only need to fill in the usernames and passwords, the other columns will be generated for you if left blank.
-5. `pip3 install -r requirements.txt`
-=======
 2. `git clone https://github.com/Noctem/Monocle.git` or download the [zip](https://github.com/Noctem/Monocle/archive/master.zip)
 3. Copy `config.example.py` to `pokeminer/config.py` and customize it with your accounts, location, database information, and any other relevant settings. The comments in the config example provide some information about the options.
 4. `pip3 install -r requirements.txt`
->>>>>>> e8058933
   * Optionally `pip3 install` additional packages listed in optional-requirements
-    * *asyncpushbullet* is required for PushBullet notifications
-    * *peony-twitter* is required for Twitter notifications
-    * *shapely* is required for landmarks or boundary polygons
-    * *selenium* (and [ChromeDriver](https://sites.google.com/a/chromium.org/chromedriver/)) are required for manually solving CAPTCHAs
+    * *pushbullet.py* is required for pushbullet notifications
+    * *python-twitter* is required for twitter notifications
+    * *stem* is required for proxy circuit swapping
+    * *shapely* is required for landmarks or spawnpoint scan boundaries
+    * *selenium* (and [ChromeDriver](https://sites.google.com/a/chromium.org/chromedriver/)) are required for solving CAPTCHAs
     * *uvloop* provides better event loop performance
     * *pycairo* is required for generating IV/move images
     * *mysqlclient* is required for using a MySQL database
     * *psycopg2* is required for using a PostgreSQL database
+    * *requests* is required for using webhooks
     * *aiosocks* is required for using SOCKS proxies
     * *cchardet* and *aiodns* provide better performance with aiohttp
     * *numba* provides better performance through JIT compilation
-    * *sanic* and *asyncpg* (and a Postgres DB) are required for web-sanic
-    * *ujson* for better JSON encoding and decoding performance
-6. Run `python3 create_db.py` from the command line
-7. Run `python3 scan.py`
+5. Run `python3 create_db.py` from the command line
+6. Run `python3 scan.py`
   * Optionally run the live map interface and reporting system: `python3 web.py`
 
 
-**Note**: Monocle works with Python 3.5 or later only. Python 2.7 is **not supported** and is not compatible at all since I moved from threads to coroutines. Seriously, it's 2016, Python 2.7 hasn't been developed for 6 years, why don't you upgrade already?
+**Note**: Pokeminer works with Python 3.5 or later only. Python 2.7 is **not supported** and is not compatible at all since I moved from threads to coroutines. Seriously, it's 2016, Python 2.7 hasn't been developed for 6 years, why don't you upgrade already?
 
 Note that if you want more than 10 workers simultaneously running, SQLite is likely not the best choice. I personally use and recommend PostgreSQL, but MySQL and SQLite should also work.
 
@@ -95,12 +80,10 @@
 
 The gyms statistics server is in a separate file, because it's intended to be shared publicly as a webpage.
 
-[![gyms](https://i.imgur.com/MWpHAEWm.jpg)](monocle/static/demo/gyms.png)
+[![gyms](https://i.imgur.com/MWpHAEWm.jpg)](pokeminer/static/demo/gyms.png)
 
 ## License
 
 See [LICENSE](LICENSE).
 
-This project is based on the coroutines branch of [pokeminer](https://github.com/modrzew/pokeminer/tree/coroutines) (now discontinued). *Pokeminer* was originally based on an early version of [PokemonGo-Map](https://github.com/AHAAAAAAA/PokemonGo-Map), but no longer shares any code with it. It uses [aiopogo](https://github.com/Noctem/aiopogo), my fork of pgoapi which uses *aiohttp* for asynchronous network requests.
-
-The [excellent image](https://darkestnight.deviantart.com/art/A-Distinguished-Pokeman-208009200) near the top of this README was painted by [darkestnight](https://darkestnight.deviantart.com/).+This project is based on the coroutines branch of (now discontinued) [pokeminer](https://github.com/modrzew/pokeminer/tree/coroutines). Pokeminer was originally based on an early version of [PokemonGo-Map](https://github.com/AHAAAAAAA/PokemonGo-Map), but no longer shares any code with it. It currently uses my lightly modified fork of [pgoapi](https://github.com/Noctem/pgoapi).