#!/usr/bin/env python3

from multiprocessing.managers import BaseManager
from asyncio import get_event_loop, sleep
from random import uniform
from time import time

from selenium import webdriver
from selenium.webdriver.support.ui import WebDriverWait
from selenium.webdriver.support import expected_conditions as EC
from selenium.webdriver.common.by import By
from aiopogo import PGoApi, close_sessions, activate_hash_server, exceptions as ex
from aiopogo.auth_ptc import AuthPtc

from monocle import sanitized as conf
<<<<<<< HEAD
from monocle.utils import random_altitude, get_device_info, get_address, LAT_MEAN, LON_MEAN
=======
from monocle.utils import random_altitude, get_device_info, get_address, randomize_point
from monocle.bounds import center
>>>>>>> b8c4d655


async def solve_captcha(url, api, driver, timestamp):
    driver.get(url)
    WebDriverWait(driver, 86400).until(EC.text_to_be_present_in_element_value((By.NAME, "g-recaptcha-response"), ""))
    driver.switch_to.frame(driver.find_element_by_xpath("//*/iframe[@title='recaptcha challenge']"))
    token = driver.find_element_by_id("recaptcha-token").get_attribute("value")
    request = api.create_request()
    request.verify_challenge(token=token)
    request.get_hatched_eggs()
    request.get_inventory(last_timestamp_ms=timestamp)
    request.check_awarded_badges()
    request.get_buddy_walked()
    request.check_challenge()

    for attempt in range(-1, conf.MAX_RETRIES):
        try:
            response = await request.call()
            return response['responses']['VERIFY_CHALLENGE']['success']
        except (ex.HashServerException, ex.MalformedResponseException, ex.ServerBusyOrOfflineException) as e:
            if attempt == conf.MAX_RETRIES - 1:
                raise
            else:
                print('{}, trying again soon.'.format(e))
                await sleep(4)
        except ex.NianticThrottlingException:
            if attempt == conf.MAX_RETRIES - 1:
                raise
            else:
                print('Throttled, trying again in 11 seconds.')
                await sleep(11)
        except (KeyError, TypeError):
            return False


async def main():
    try:
        class AccountManager(BaseManager): pass
        AccountManager.register('captcha_queue')
        AccountManager.register('extra_queue')
        manager = AccountManager(address=get_address(), authkey=conf.AUTHKEY)
        manager.connect()
        captcha_queue = manager.captcha_queue()
        extra_queue = manager.extra_queue()

        activate_hash_server(conf.HASH_KEY)

        driver = webdriver.Chrome()
        driver.set_window_size(803, 807)

        while not captcha_queue.empty():
            account = captcha_queue.get()
            username = account.get('username')
            location = account.get('location')
            if location and location != (0,0,0):
                lat = location[0]
                lon = location[1]
                try:
                    alt = location[2]
                except IndexError:
                    alt = random_altitude()
            else:
<<<<<<< HEAD
                lat = uniform(LAT_MEAN - 0.0001, LAT_MEAN + 0.0001)
                lon = uniform(LON_MEAN - 0.0001, LON_MEAN + 0.0001)
=======
                lat, lon = randomize_point(center, 0.0001)
>>>>>>> b8c4d655
                alt = random_altitude()

            try:
                device_info = get_device_info(account)
                api = PGoApi(device_info=device_info)
                api.set_position(lat, lon, alt)

                authenticated = False
                if account.get('provider') == 'ptc' and account.get('refresh'):
                    api._auth_provider = AuthPtc()
                    api._auth_provider.set_refresh_token(account.get('refresh'))
                    api._auth_provider._access_token = account.get('auth')
                    api._auth_provider._access_token_expiry = account.get('expiry')
                    if api._auth_provider.check_access_token():
                        api._auth_provider._login = True
                        authenticated = True

                if not authenticated:
                    await api.set_authentication(username=username,
                                                 password=account['password'],
                                                 provider=account.get('provider', 'ptc'))

                request = api.create_request()
                await request.call()

                await sleep(.6)

<<<<<<< HEAD
                request.download_remote_config_version(platform=1, app_version=5704)
=======
                request.download_remote_config_version(platform=1, app_version=5901)
>>>>>>> b8c4d655
                request.check_challenge()
                request.get_hatched_eggs()
                request.get_inventory()
                request.check_awarded_badges()
                request.download_settings()
                response = await request.call()
                account['time'] = time()

                responses = response['responses']
                challenge_url = responses['CHECK_CHALLENGE']['challenge_url']
                timestamp = responses.get('GET_INVENTORY', {}).get('inventory_delta', {}).get('new_timestamp_ms')
                account['location'] = lat, lon, alt
                account['inventory_timestamp'] = timestamp
                if challenge_url == ' ':
                    account['captcha'] = False
                    print('No CAPTCHA was pending on {}.'.format(username))
                    extra_queue.put(account)
                else:
                    if await solve_captcha(challenge_url, api, driver, timestamp):
                        account['time'] = time()
                        account['captcha'] = False
                        print('Solved CAPTCHA for {}, putting back in rotation.'.format(username))
                        extra_queue.put(account)
                    else:
                        account['time'] = time()
                        print('Failed to solve for {}'.format(username))
                        captcha_queue.put(account)
            except KeyboardInterrupt:
                captcha_queue.put(account)
                break
            except KeyError:
                print('Unexpected or empty response for {}, putting back on queue.'.format(username))
                captcha_queue.put(account)
                try:
                    print(response)
                except Exception:
                    pass
                await sleep(3)
            except (ex.AuthException, ex.AuthTokenExpiredException) as e:
                print('Authentication error on {}: {}'.format(username, e))
                captcha_queue.put(account)
                await sleep(3)
            except ex.AiopogoError as e:
                print('aiopogo error on {}: {}'.format(username, e))
                captcha_queue.put(account)
                await sleep(3)
            except Exception:
                captcha_queue.put(account)
                raise
    finally:
        try:
            driver.close()
            close_sessions()
        except Exception:
            pass

if __name__ == '__main__':
    loop = get_event_loop()
    loop.run_until_complete(main())<|MERGE_RESOLUTION|>--- conflicted
+++ resolved
@@ -13,12 +13,8 @@
 from aiopogo.auth_ptc import AuthPtc
 
 from monocle import sanitized as conf
-<<<<<<< HEAD
-from monocle.utils import random_altitude, get_device_info, get_address, LAT_MEAN, LON_MEAN
-=======
 from monocle.utils import random_altitude, get_device_info, get_address, randomize_point
 from monocle.bounds import center
->>>>>>> b8c4d655
 
 
 async def solve_captcha(url, api, driver, timestamp):
@@ -81,12 +77,7 @@
                 except IndexError:
                     alt = random_altitude()
             else:
-<<<<<<< HEAD
-                lat = uniform(LAT_MEAN - 0.0001, LAT_MEAN + 0.0001)
-                lon = uniform(LON_MEAN - 0.0001, LON_MEAN + 0.0001)
-=======
                 lat, lon = randomize_point(center, 0.0001)
->>>>>>> b8c4d655
                 alt = random_altitude()
 
             try:
@@ -114,11 +105,7 @@
 
                 await sleep(.6)
 
-<<<<<<< HEAD
-                request.download_remote_config_version(platform=1, app_version=5704)
-=======
                 request.download_remote_config_version(platform=1, app_version=5901)
->>>>>>> b8c4d655
                 request.check_challenge()
                 request.get_hatched_eggs()
                 request.get_inventory()
