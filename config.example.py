--- conflicted
+++ resolved
@@ -28,12 +28,8 @@
 STAY_WITHIN_MAP = True
 
 # ensure that you visit within this many meters of every part of your map during bootstrap
-<<<<<<< HEAD
-#BOOTSTRAP_RADIUS = 240
-=======
 # lower values are more thorough but will take longer
 BOOTSTRAP_RADIUS = 120
->>>>>>> b8c4d655
 
 GIVE_UP_KNOWN = 75   # try to find a worker for a known spawn for this many seconds before giving up
 GIVE_UP_UNKNOWN = 60 # try to find a worker for an unknown point for this many seconds before giving up
@@ -175,7 +171,6 @@
 
 ## Automatically resolve captchas using 2Captcha key.
 #CAPTCHA_KEY = '1abc234de56fab7c89012d34e56fa7b8'
-
 ## the number of CAPTCHAs an account is allowed to receive before being swapped out
 #CAPTCHAS_ALLOWED = 3
 ## Get new accounts from the CAPTCHA queue first if it's not empty
@@ -210,11 +205,7 @@
 #MANAGER_ADDRESS = ('127.0.0.1', 5002)  # could be used for CAPTCHA solving and live worker maps on remote systems
 
 # Store the cell IDs so that they don't have to be recalculated every visit.
-<<<<<<< HEAD
-# Enabling will increase memory usage.
-=======
 # Enabling will (potentially drastically) increase memory usage.
->>>>>>> b8c4d655
 #CACHE_CELLS = False
 
 # Only for use with web-sanic (requires PostgreSQL)
