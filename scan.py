#!/usr/bin/env python3

from datetime import datetime
from multiprocessing.managers import BaseManager, DictProxy
from statistics import median
from threading import Thread, active_count, Semaphore
from os import system
from sys import platform
from random import uniform
from queue import Queue, Full
from signal import signal, SIGINT, SIG_IGN
from argparse import ArgumentParser
from logging import getLogger, basicConfig, WARNING, INFO
from collections import deque
from pgoapi.hash_server import HashServer
from sqlalchemy.exc import OperationalError, ProgrammingError

import asyncio
import time

try:
    import _thread
except ImportError:
    import _dummy_thread as _thread

try:
    from uvloop import EventLoopPolicy

    asyncio.set_event_loop_policy(EventLoopPolicy())
except ImportError:
    pass

from db import SIGHTING_CACHE
from utils import get_current_hour, dump_pickle, get_address, get_start_coords, get_bootstrap_points

try:
    import config
except ModuleNotFoundError as e:
    raise ModuleNotFoundError('Please copy config.example.py to config.py and customize it.') from e

# Check whether config has all necessary attributes
_required = (
    'DB_ENGINE',
    'GRID',
    'MAP_START',
    'MAP_END'
)
for setting_name in _required:
    if not hasattr(config, setting_name):
        raise AttributeError('Please set "{}" in config'.format(setting_name))
# Set defaults for missing config options
_optional = {
    'PROXIES': None,
    'NOTIFY_IDS': None,
    'NOTIFY_RANKING': None,
    'CONTROL_SOCKS': None,
    'HASH_KEY': None,
    'MAX_CAPTCHAS': 0,
    'ACCOUNTS': (),
    'ENCOUNTER': None,
    'NOTIFY': False,
    'AUTHKEY': b'm3wtw0',
    'NETWORK_THREADS': round((config.GRID[0] * config.GRID[1]) / 15) + 1,
    'SPIN_POKESTOPS': False,
    'SPIN_COOLDOWN': 300,
    'COMPLETE_TUTORIAL': False,
    'INCUBATE_EGGS': False,
    'MAP_WORKERS': True,
    'APP_SIMULATION': True,
    'ITEM_LIMITS': None,
    'MAX_RETRIES': 3,
    'MORE_POINTS': True,
    'GIVE_UP_KNOWN': 75,
    'GIVE_UP_UNKNOWN': 60,
    'SKIP_SPAWN': 90,
    'CACHE_CELLS': True,
    'LOGIN_TIMEOUT': 2.5,
<<<<<<< HEAD
    'PLAYER_LOCALE': {'country': 'US', 'language': 'en', 'timezone': 'America/Denver'}
=======
    'CAPTCHA_KEY': None,
    'CAPTCHAS_ALLOWED': 3
>>>>>>> fd2fedff
}
for setting_name, default in _optional.items():
    if not hasattr(config, setting_name):
        setattr(config, setting_name, default)
del (_optional, _required)

# validate PROXIES input and cast to set if needed
if config.PROXIES:
    if isinstance(config.PROXIES, (tuple, list)):
        config.PROXIES = set(config.PROXIES)
    elif isinstance(config.PROXIES, str):
        config.PROXIES = {config.PROXIES}
    elif not isinstance(config.PROXIES, set):
        raise ValueError('PROXIES must be either a list, set, tuple, or str.')

# ensure that user's latitudes and longitudes are different
if (config.MAP_START[0] == config.MAP_END[0]
        or config.MAP_START[1] == config.MAP_END[1]):
    raise ValueError('The latitudes and longitudes of your MAP_START and MAP_END must differ.')

# disable bag cleaning if not spinning PokéStops
if config.ITEM_LIMITS and not config.SPIN_POKESTOPS:
    config.ITEM_LIMITS = None

# ensure that numbers are valid
try:
    if config.SCAN_DELAY < 10:
        raise ValueError('SCAN_DELAY must be at least 10.')
except (TypeError, AttributeError):
    config.SCAN_DELAY = 10
try:
    if 1 > config.SPEED_LIMIT > 25:
        raise ValueError('Speed limit should be between 1 and 25 MPH.')
except (TypeError, AttributeError):
    config.SPEED_LIMIT = 19
try:
    if config.SIMULTANEOUS_LOGINS < 1:
        raise ValueError('SIMULTANEOUS_LOGINS must be at least 1.')
except (TypeError, AttributeError):
    config.SIMULTANEOUS_LOGINS = 4

if config.ENCOUNTER not in (None, 'notifying', 'all'):
    raise ValueError("Valid ENCOUNTER settings are: None, 'notifying', and 'all'")

from worker import Worker

BAD_STATUSES = (
    'FAILED LOGIN',
    'EXCEPTION',
    'NOT AUTHENTICATED'
    'BAD LOGIN',
    'HASHING OFFLINE',
    'NIANTIC OFFLINE',
    'THROTTLE',
    'CAPTCHA',
    'BANNED',
    'BENCHING',
    'REMOVING',
    'IP BANNED',
    'MALFORMED RESPONSE',
    'PGOAPI ERROR',
    'MAX RETRIES',
    'HASHING ERROR'
)


class AccountManager(BaseManager):
    pass


class CustomQueue(Queue):
    def full_wait(self, maxsize=0, timeout=None):
        '''Block until queue size falls below maxsize'''
        starttime = time.monotonic()
        with self.not_full:
            if maxsize > 0:
                if timeout is None:
                    while self._qsize() >= maxsize:
                        self.not_full.wait()
                elif timeout < 0:
                    raise ValueError("'timeout' must be a non-negative number")
                else:
                    endtime = time.monotonic() + timeout
                    while self._qsize() >= maxsize:
                        remaining = endtime - time.monotonic()
                        if remaining <= 0.0:
                            raise Full
                        self.not_full.wait(remaining)
            self.not_empty.notify()
        endtime = time.monotonic()
        return endtime - starttime


_captcha_queue = CustomQueue()
_extra_queue = Queue()
_worker_dict = {}

def get_captchas():
    return _captcha_queue

def get_extras():
    return _extra_queue

def get_workers():
    return _worker_dict

def mgr_init():
    signal(SIGINT, SIG_IGN)


def parse_args():
    parser = ArgumentParser()
    parser.add_argument(
        '--no-status-bar',
        dest='status_bar',
        help='Log to console instead of displaying status bar',
        action='store_false'
    )
    parser.add_argument(
        '--log-level',
        choices=['DEBUG', 'INFO', 'WARNING', 'ERROR'],
        default=WARNING
    )
    parser.add_argument(
        '--bootstrap',
        dest='bootstrap',
        help='Bootstrap even if spawns are known.',
        action='store_true'
    )
    parser.add_argument(
        '--no-pickle',
        dest='pickle',
        help='Do not load spawns from pickle',
        action='store_false'
    )
    return parser.parse_args()


def configure_logger(filename='worker.log'):
    basicConfig(
        filename=filename,
        format=(
            '[%(asctime)s][%(levelname)8s][%(name)s] '
            '%(message)s'
        ),
        style='%',
        level=INFO,
    )


def exception_handler(loop, context):
    logger = getLogger('eventloop')
    logger.exception('A wild exception appeared!')
    logger.error(context)


class Overseer:
    db_processor = Worker.db_processor
    spawns = Worker.spawns
    accounts = Worker.accounts
    loop = asyncio.get_event_loop()

    def __init__(self, status_bar, manager):
        self.logger = getLogger('overseer')
        self.workers = []
        self.manager = manager
        self.count = config.GRID[0] * config.GRID[1]
        self.start_date = datetime.now()
        self.status_bar = status_bar
        self.things_count = []
        self.paused = False
        self.killed = False
        self.coroutines_count = 0
        self.skipped = 0
        self.visits = 0
        self.mysteries = deque()
        self.coroutine_semaphore = Semaphore(self.count)
        self.redundant = 0
        self.all_seen = False
        self.idle_seconds = 0
        self.logger.info('Overseer initialized')

    def start(self):
        self.captcha_queue = self.manager.captcha_queue()
        Worker.captcha_queue = self.manager.captcha_queue()
        self.extra_queue = self.manager.extra_queue()
        Worker.extra_queue = self.manager.extra_queue()
        if config.MAP_WORKERS:
            Worker.worker_dict = self.manager.worker_dict()

        for username, account in self.accounts.items():
            account['username'] = username
            if account.get('banned'):
                continue
            if account.get('captcha'):
                self.captcha_queue.put(account)
            else:
                self.extra_queue.put(account)

        self.workers = tuple(Worker(worker_no=x) for x in range(self.count))
        self.db_processor.start()

    def check(self):
        now = time.monotonic()
        last_commit = now
        last_cleaned_cache = now
        last_things_found_updated = now
        last_swap = now
        last_stats_updated = 0

        while not self.killed:
            try:
                now = time.monotonic()
                # Clean cache
                if now - last_cleaned_cache > 900:  # clean cache after 15min
                    self.db_processor.clean_cache()
                    last_cleaned_cache = now
                if now - last_commit > 5:
                    self.db_processor.commit()
                    last_commit = now
                if not self.paused and now - last_swap > 600:
                    if not self.extra_queue.empty():
                        worst, per_minute = self.least_productive()
                        if worst:
                            asyncio.run_coroutine_threadsafe(
                                worst.swap_account(
                                    reason='only {:.1f} seen per minute'.format(per_minute),
                                    lock=True),
                                loop=self.loop
                            )
                    last_swap = now
                # Record things found count
                if not self.paused and now - last_stats_updated > 5:
                    self.seen_stats, self.visit_stats, self.delay_stats, self.speed_stats = self.get_visit_stats()
                    self.update_coroutines_count()
                    last_stats_updated = now
                if not self.paused and now - last_things_found_updated > 10:
                    self.things_count = self.things_count[-9:]
                    self.things_count.append(str(self.db_processor.count))
                    last_things_found_updated = now
                if self.status_bar:
                    if platform == 'win32':
                        system('cls')
                    else:
                        system('clear')
                    print(self.get_status_message())

                if self.paused:
                    time.sleep(15)
                else:
                    time.sleep(.5)
            except Exception:
                self.logger.exception('A wild exception appeared in check.')
        # OK, now we're killed
        try:
            while (self.coroutines_count > 0 or
                       self.coroutines_count == '?' or
                       not self.db_processor.queue.empty()):
                try:
                    self.coroutines_count = sum(not t.done()
                                            for t in asyncio.Task.all_tasks(self.loop))
                except RuntimeError:
                    self.coroutines_count = 0
                pending = self.db_processor.queue.qsize()
                # Spaces at the end are important, as they clear previously printed
                # output - \r doesn't clean whole line
                print(
                    '{c} coroutines active, {d} DB items pending   '.format(
                        c=self.coroutines_count, d=pending),
                    end='\r'
                )
                time.sleep(.5)
        except Exception:
            self.logger.exception('A wild exception appeared during exit.')
        finally:
            self.db_processor.queue.put({'type': 'kill'})
            print('Done.                                          ')

    @staticmethod
    def generate_stats(somelist):
        return {
            'max': max(somelist),
            'min': min(somelist),
            'med': median(somelist)
        }

    def get_visit_stats(self):
        visits = []
        seconds_since_start = time.monotonic() - START_TIME - self.idle_seconds
        hours_since_start = seconds_since_start / 3600
        seconds_per_visit = []
        seen_per_worker = []
        after_spawns = []
        speeds = []

        for w in self.workers:
            if w.after_spawn:
                after_spawns.append(w.after_spawn)
            seen_per_worker.append(w.total_seen)
            visits.append(w.visits)
            speeds.append(w.speed)
        if after_spawns:
            delay_stats = self.generate_stats(after_spawns)
        else:
            delay_stats = {'min': 0, 'max': 0, 'med': 0}
        seen_stats = self.generate_stats(seen_per_worker)
        visit_stats = self.generate_stats(visits)
        speed_stats = self.generate_stats(speeds)
        return seen_stats, visit_stats, delay_stats, speed_stats

    def get_dots_and_messages(self):
        """Returns status dots and status messages for workers

        Dots meaning:
        . = visited more than a minute ago
        , = visited less than a minute ago, no pokemon seen
        0 = visited less than a minute ago, no pokemon or forts seen
        : = visited less than a minute ago, pokemon seen
        ! = currently visiting
        | = cleaning bag
        $ = spinning a PokéStop
        * = sending a notification
        ~ = encountering a Pokémon
        I = initial, haven't done anything yet
        ^ = waiting to log in (limited by SIMULTANEOUS_LOGINS)
        ∞ = bootstrapping
        L = logging in
        A = simulating app startup
        T = completing the tutorial
        X = something bad happened
        H = waiting for the next period on the hashing server
        C = CAPTCHA

        Other letters: various errors and procedures
        """
        dots = []
        messages = []
        row = []
        for i, worker in enumerate(self.workers):
            if i > 0 and i % config.GRID[1] == 0:
                dots.append(row)
                row = []
            if worker.error_code in BAD_STATUSES:
                row.append('X')
                messages.append(worker.status.ljust(20))
            elif worker.error_code:
                row.append(worker.error_code[0])
            else:
                row.append('.')
        if row:
            dots.append(row)
        return dots, messages

    def update_coroutines_count(self):
        try:
            self.coroutines_count = len(asyncio.Task.all_tasks(self.loop))
        except RuntimeError:
            # Set changed size during iteration
            self.coroutines_count = '?'

    def get_status_message(self):
        running_for = datetime.now() - self.start_date

        seconds_since_start = time.monotonic() - START_TIME - self.idle_seconds
        hours_since_start = seconds_since_start / 3600
        visits_per_second = self.visits / seconds_since_start

        output = [
            'PokeMiner running for {}'.format(running_for),
            'Known spawns: {s}, unknown: {m}'.format(
                s=len(self.spawns),
                m=self.spawns.mysteries_count),
            '{w} workers, {t} threads, {c} coroutines'.format(
                w=self.count,
                t=active_count(),
                c=self.coroutines_count),
            '',
            'Seen per worker: min {min}, max {max}, med {med:.0f}'.format(
                **self.seen_stats),
            'Visits per worker: min {min}, max {max:}, med {med:.0f}'.format(
                **self.visit_stats),
            'Visit delay: min {min:.1f}, max {max:.1f}, med {med:.1f}'.format(
                **self.delay_stats),
            'Speed: min {min:.1f}, max {max:.1f}, med {med:.1f}'.format(
                **self.speed_stats),
            'Extra accounts: {a}, CAPTCHAs needed: {c}'.format(
                a=self.extra_queue.qsize(),
                c=self.captcha_queue.qsize()),
            '',
            'Pokemon found count (10s interval):',
            ' '.join(self.things_count),
            '',
            'Visits: {v}, per second: {ps:.2f}'.format(
                v=self.visits,
                ps=visits_per_second),
            'Skipped: {s}, unnecessary: {u}'.format(
                s=self.skipped,
                u=self.redundant)
        ]

        try:
            seen = Worker.g['seen']
            captchas = Worker.g['captchas']
            sent = Worker.g.get('sent')
            output.append('Seen per visit: {v:.2f}, per minute: {m:.0f}'.format(
                v=seen / self.visits, m=seen / (seconds_since_start / 60)))

            if captchas:
                captchas_per_request = captchas / (self.visits / 1000)
                captchas_per_hour = captchas / hours_since_start
                output.append(
                    'CAPTCHAs per 1K visits: {r:.1f}, per hour: {h:.1f}, total: {t:d}'.format(
                    r=captchas_per_request, h=captchas_per_hour, t=captchas))
        except ZeroDivisionError:
            pass

        if config.HASH_KEY:
            try:
                refresh = HashServer.status.get('period') - time.time()
                output.append('Hashes: {r}/{m}, refresh in {t:.0f}'.format(
                    r=HashServer.status.get('remaining'),
                    m=HashServer.status.get('maximum'),
                    t=refresh
                ))
            except TypeError:
                pass

        if sent:
            output.append('Notifications sent: {n}, per hour {p:.1f}'.format(
                n=sent, p=sent / hours_since_start))

        output.append('')
        if not self.all_seen:
            no_sightings = ', '.join(str(w.worker_no)
                                     for w in self.workers
                                     if w.total_seen == 0)
            if no_sightings:
                output += ['Workers without sightings so far:', no_sightings, '']
            else:
                self.all_seen = True

        dots, messages = self.get_dots_and_messages()
        output += [' '.join(row) for row in dots]
        previous = 0
        for i in range(4, len(messages) + 4, 4):
            output.append('\t'.join(messages[previous:i]))
            previous = i
        if self.paused:
            output += ('', 'CAPTCHAs are needed to proceed.')
        return '\n'.join(output)

    def least_productive(self):
        worker = None
        lowest = None
        now = time.time()
        for account in self.workers:
            per_second = account.seen_per_second(now)
            if not lowest or (per_second and per_second < lowest):
                lowest = per_second
                worker = account
        try:
            per_minute = lowest * 60
            return worker, per_minute
        except TypeError:
            return None, None

    def get_start_point(self):
        smallest_diff = float('inf')
        now = time.time() % 3600
        closest = None

        for spawn_id, spawn in self.spawns.items():
            time_diff = now - spawn[1]
            if 0 < time_diff < smallest_diff:
                smallest_diff = time_diff
                closest = spawn_id
            if smallest_diff < 3:
                break
        return closest

    def launch(self, bootstrap, pickle):
        initial = True
        while not self.killed:
            if not initial:
                pickle = False
                bootstrap = False

            while True:
                try:
                    self.spawns.update(loadpickle=pickle)
                except OperationalError as e:
                    self.logger.exception('Operational error while trying to update spawns.')
                    if initial:
                        _thread.interrupt_main()
                        raise OperationalError('Could not update spawns, ensure your DB is setup.') from e
                    time.sleep(20)
                except Exception:
                    self.logger.exception('A wild exception occurred while updating spawns.')
                    time.sleep(20)
                else:
                    break

            if not self.spawns or bootstrap:
                bootstrap = True
                pickle = False

            if bootstrap:
                self.bootstrap()

            while len(self.spawns) < 10 and not self.killed:
                try:
                    mystery_point = list(self.mysteries.popleft())
                    self.coroutine_semaphore.acquire()
                    asyncio.run_coroutine_threadsafe(
                        self.try_point(mystery_point), loop=self.loop
                    )
                except IndexError:
                    if self.spawns.mysteries:
                        self.mysteries = self.spawns.get_mysteries()
                    else:
                        config.MORE_POINTS = True
                        break

            current_hour = get_current_hour()
            if self.spawns.after_last():
                current_hour += 3600
                initial = False

            if initial:
                start_point = self.get_start_point()
                if not start_point:
                    initial = False
            else:
                dump_pickle('accounts', self.accounts)

            for spawn_id, spawn in self.spawns.items():
                try:
                    if initial:
                        if spawn_id == start_point:
                            initial = False
                        else:
                            continue

                    if self.captcha_queue.qsize() > config.MAX_CAPTCHAS:
                        self.paused = True
                        try:
                            self.idle_seconds += self.captcha_queue.full_wait(
                                maxsize=config.MAX_CAPTCHAS)
                        except (EOFError, BrokenPipeError, FileNotFoundError):
                            pass
                        self.paused = False

                    point = list(spawn[0])
                    spawn_time = spawn[1] + current_hour

                    # negative = hasn't happened yet
                    # positive = already happened
                    time_diff = time.time() - spawn_time

                    while time_diff < 0 and not self.killed:
                        try:
                            mystery_point = list(self.mysteries.popleft())

                            self.coroutine_semaphore.acquire()
                            asyncio.run_coroutine_threadsafe(
                                self.try_point(mystery_point), loop=self.loop
                            )
                        except IndexError:
                            if self.spawns.mysteries:
                                self.mysteries = self.spawns.get_mysteries()
                            else:
                                config.MORE_POINTS = True
                                break
                        time_diff = time.time() - spawn_time

                    if time_diff > 5 and spawn_id in SIGHTING_CACHE.spawns:
                        self.redundant += 1
                        continue
                    elif time_diff > config.SKIP_SPAWN:
                        self.skipped += 1
                        continue

                    if self.killed:
                        return
                    self.coroutine_semaphore.acquire()
                    asyncio.run_coroutine_threadsafe(
                        self.try_point(point, spawn_time), loop=self.loop
                    )
                except Exception:
                    self.logger.exception('Error occured in launcher loop.')

    def bootstrap(self):
        try:
            self.bootstrap_one()
            time.sleep(1)
            while self.coroutine_semaphore._value < (self.count / 2) and not self.killed:
                time.sleep(2)
        except Exception:
            self.logger.exception('An exception occurred during bootstrap phase 1.')

        try:
            self.logger.warning('Starting bootstrap phase 2.')
            self.bootstrap_two()
            time.sleep(1)
            self.logger.warning('Finished bootstrapping.')
        except Exception:
            self.logger.exception('An exception occurred during bootstrap phase 2.')

    def bootstrap_one(self):
        async def visit_release(worker, point):
            try:
                await worker.busy.acquire()
                if await worker.bootstrap_visit(point):
                    self.visits += 1
            finally:
                try:
                    worker.busy.release()
                except (NameError, AttributeError, RuntimeError):
                    pass
                self.coroutine_semaphore.release()

        for worker in self.workers:
            number = worker.worker_no
            worker.bootstrap = True
            point = list(get_start_coords(number))
            time.sleep(.25)
            self.coroutine_semaphore.acquire()
            asyncio.run_coroutine_threadsafe(visit_release(worker, point),
                                             loop=self.loop)

    def bootstrap_two(self):
        async def bootstrap_try(point):
            try:
                worker = await self.best_worker(point, must_visit=True)
                if await worker.bootstrap_visit(point):
                    self.visits += 1
            finally:
                try:
                    worker.busy.release()
                except (NameError, AttributeError, RuntimeError):
                    pass
                self.coroutine_semaphore.release()

        for point in get_bootstrap_points():
            self.coroutine_semaphore.acquire()
            asyncio.run_coroutine_threadsafe(bootstrap_try(point), loop=self.loop)

    async def try_point(self, point, spawn_time=None):
        try:
            point[0] = uniform(point[0] - 0.00033, point[0] + 0.00033)
            point[1] = uniform(point[1] - 0.00033, point[1] + 0.00033)

            worker = await self.best_worker(point, spawn_time)

            if not worker:
                if spawn_time:
                    self.skipped += 1
                else:
                    self.mysteries.append(point)
                return
            try:
                if spawn_time:
                    if time.time() - spawn_time < 1:
                        await asyncio.sleep(1)
                    worker.after_spawn = time.time() - spawn_time

                if await worker.visit(point):
                    self.visits += 1
            finally:
                try:
                    worker.busy.release()
                except RuntimeError:
                    pass
        except Exception:
            self.logger.exception('An exception occurred in try_point')
        finally:
            self.coroutine_semaphore.release()

    async def best_worker(self, point, spawn_time=None, must_visit=False):
        if spawn_time:
            skip_time = time.monotonic() + config.GIVE_UP_KNOWN
        elif must_visit:
            skip_time = None
        else:
            skip_time = time.monotonic() + config.GIVE_UP_UNKNOWN

        while True:
            speed = None
            lowest_speed = float('inf')
            for w in self.workers:
                speed = w.travel_speed(point)
                try:
                    if speed < lowest_speed and speed < config.SPEED_LIMIT:
                        if not w.busy.acquire_now():
                            continue
                        try:
                            worker.busy.release()
                        except (NameError, AttributeError, RuntimeError):
                            pass
                        lowest_speed = speed
                        worker = w
                except TypeError:
                    pass

            try:
                worker.speed = lowest_speed
                return worker
            except (NameError, AttributeError):
                try:
                    if self.killed or time.monotonic() > skip_time:
                        return None
                except TypeError:
                    pass
                await asyncio.sleep(2)
                worker = None

    def kill(self):
        self.killed = True
        print('Killing workers.')
        for worker in self.workers:
            worker.kill()

        while not self.extra_queue.empty():
            account = self.extra_queue.get()
            username = account.get('username')
            self.accounts[username] = account

if __name__ == '__main__':
    START_TIME = time.monotonic()

    args = parse_args()
    logger = getLogger()
    if args.status_bar:
        configure_logger(filename='scan.log')
        logger.info('-' * 30)
        logger.info('Starting up!')
    else:
        configure_logger(filename=None)
    logger.setLevel(args.log_level)

    AccountManager.register('captcha_queue', callable=get_captchas)
    AccountManager.register('extra_queue', callable=get_extras)
    if config.MAP_WORKERS:
        AccountManager.register('worker_dict', callable=get_workers,
                                proxytype=DictProxy)
    manager = AccountManager(address=get_address(), authkey=config.AUTHKEY)
    try:
        manager.start(mgr_init)
    except (OSError, EOFError) as e:
        address = get_address()
        if platform == 'win32' or not isinstance(address, str):
            raise OSError('Another instance is running with the same manager address. Stop that process or change your MANAGER_ADDRESS.') from e
        else:
            raise OSError('Another instance is running with the same socket. Stop that process or: rm {}'.format(address)) from e

    loop = asyncio.get_event_loop()
    loop.set_exception_handler(exception_handler)

    overseer = Overseer(status_bar=args.status_bar, manager=manager)
    overseer.start()
    overseer_thread = Thread(target=overseer.check, name='overseer', daemon=True)
    overseer_thread.start()

    launcher_thread = Thread(target=overseer.launch, name='launcher', daemon=True, args=(args.bootstrap, args.pickle))
    launcher_thread.start()

    try:
        loop.run_forever()
    except KeyboardInterrupt:
        print('Exiting, please wait until all tasks finish')
        overseer.kill()

        dump_pickle('accounts', Worker.accounts)
        if config.CACHE_CELLS:
            dump_pickle('cells', Worker.cell_ids)

        pending = asyncio.Task.all_tasks(loop=loop)
        try:
            loop.run_until_complete(asyncio.gather(*pending, return_exceptions=True))
        except Exception:
            logger.exception('A wild exception appeared during exit!')

        Worker.db_processor.stop()

        try:
            Worker.spawns.update()
        except (ProgrammingError, OperationalError):
            pass
        Worker.spawns.session.close()
        if config.NOTIFY:
            Worker.notifier.session.close()
        manager.shutdown()

        try:
            loop.close()
        except RuntimeError:
            pass<|MERGE_RESOLUTION|>--- conflicted
+++ resolved
@@ -75,12 +75,9 @@
     'SKIP_SPAWN': 90,
     'CACHE_CELLS': True,
     'LOGIN_TIMEOUT': 2.5,
-<<<<<<< HEAD
-    'PLAYER_LOCALE': {'country': 'US', 'language': 'en', 'timezone': 'America/Denver'}
-=======
+    'PLAYER_LOCALE': {'country': 'US', 'language': 'en', 'timezone': 'America/Denver'},
     'CAPTCHA_KEY': None,
     'CAPTCHAS_ALLOWED': 3
->>>>>>> fd2fedff
 }
 for setting_name, default in _optional.items():
     if not hasattr(config, setting_name):
